name: CI

on:
  push:
    branches: [master, develop, alpha]
  pull_request:
    types: [assigned, opened, synchronize, reopened]

jobs:
  lint:
    name: Linting
    runs-on: ubuntu-latest
    env:
      CI: true
    steps:
      - uses: actions/checkout@v2
      - uses: actions/setup-node@v2
        with:
          node-version: '14.x'
          cache: 'yarn'
      - name: install dependencies
        run: yarn --frozen-lockfile
      - name: lint
        run: yarn lint

  build:
    name: Building
    runs-on: ubuntu-latest
    env:
      CI: true
    steps:
      - uses: actions/checkout@v2
      - uses: actions/setup-node@v2
        with:
          node-version: '14.x'
          cache: 'yarn'
      - name: install dependencies
        run: yarn --frozen-lockfile
      - name: build
        run: yarn build

  test:
    name: Testing
    runs-on: ubuntu-latest
    env:
      CI: true
    steps:
      - uses: actions/checkout@v2
      - uses: actions/setup-node@v2
        with:
          node-version: '14.x'
          cache: 'yarn'
      - name: install dependencies
        run: yarn --frozen-lockfile
      - name: test
        run: yarn test:cov
<<<<<<< HEAD
      # TODO @polymath-eric: add SonarCloud step when the account confusion is sorted
=======

  release:
    name: Building and releasing project
    runs-on: ubuntu-latest
    needs: [lint, build, test]
    steps:
      - uses: actions/checkout@v3
      - uses: actions/setup-node@v3
        with:
          node-version: '14.x'
          cache: 'yarn'
      - name: install dependencies
        run: yarn --frozen-lockfile
      - name: release
        env:
          GH_TOKEN: ${{ secrets.RELEASE_TOKEN }}
        run: yarn semantic-release
# TODO @polymath-eric: add SonarCloud step when the account confusion is sorted
>>>>>>> 2f33e28a
<|MERGE_RESOLUTION|>--- conflicted
+++ resolved
@@ -2,7 +2,7 @@
 
 on:
   push:
-    branches: [master, develop, alpha]
+    branches: [master, alpha]
   pull_request:
     types: [assigned, opened, synchronize, reopened]
 
@@ -54,9 +54,6 @@
         run: yarn --frozen-lockfile
       - name: test
         run: yarn test:cov
-<<<<<<< HEAD
-      # TODO @polymath-eric: add SonarCloud step when the account confusion is sorted
-=======
 
   release:
     name: Building and releasing project
@@ -74,5 +71,4 @@
         env:
           GH_TOKEN: ${{ secrets.RELEASE_TOKEN }}
         run: yarn semantic-release
-# TODO @polymath-eric: add SonarCloud step when the account confusion is sorted
->>>>>>> 2f33e28a
+# TODO @polymath-eric: add SonarCloud step when the account confusion is sorted