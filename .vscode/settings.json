--- conflicted
+++ resolved
@@ -26,16 +26,11 @@
   ],
   "cSpell.words": [
     "Custodied",
-    "eclass",
     "Hashicorp",
     "Isin",
     "metatype",
     "nand",
     "Permissioned",
-<<<<<<< HEAD
-    "polymeshassociation",
-=======
->>>>>>> 2f33e28a
     "Polymesh",
     "polymeshassociation",
     "POLYX",
