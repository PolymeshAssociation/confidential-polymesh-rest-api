--- conflicted
+++ resolved
@@ -24,9 +24,6 @@
     "/// TODO @\\w+/", // ignore github handles in TODOs
     "/0x.+/" // ignore hex values
   ],
-<<<<<<< HEAD
-  "cSpell.words": ["Hashicorp", "Isin", "metatype", "nand", "POLYX", "Polymesh"]
-=======
   "cSpell.words": [
     "Custodied",
     "Hashicorp",
@@ -39,5 +36,4 @@
     "serdes",
     "unsub"
   ]
->>>>>>> 94ba8c41
 }