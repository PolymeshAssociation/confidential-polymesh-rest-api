--- conflicted
+++ resolved
@@ -9,11 +9,6 @@
 A REST API wrapper for the Polymesh blockchain.
 
 This version is compatible with chain versions 5.0.x
-<<<<<<< HEAD
-=======
-
-## Setup
->>>>>>> 2f33e28a
 
 ### Requirements
 
@@ -75,66 +70,35 @@
 
 # Vault Signer:
 VAULT_URL=## The URL of a Vault transit engine##
-<<<<<<< HEAD
 VAULT_SECRET=## The access token for authorization with the Vault instance ##
 # Webhooks:
-=======
-VAULT_TOKEN=## The access token for authorization with the Vault instance ##
->>>>>>> 2f33e28a
 SUBSCRIPTIONS_TTL=## Amount of milliseconds before a subscription is considered expired ##
 SUBSCRIPTIONS_MAX_HANDSHAKE_TRIES=## Amount of attempts to activate a subscription via handshake before it is considered rejected ##
 SUBSCRIPTIONS_HANDSHAKE_RETRY_INTERVAL=## Amount of milliseconds between subscription handshake attempts ##
 NOTIFICATIONS_MAX_TRIES=## Amount of attempts to deliver a notification before it is considered failed ##
 NOTIFICATIONS_RETRY_INTERVAL=## Amount of milliseconds between notification delivery attempts ##
 NOTIFICATIONS_LEGITIMACY_SECRET=## A secret used to create HMAC signatures ##
-<<<<<<< HEAD
 # Auth:
 AUTH_STRATEGY=## list of comma separated auth strategies to use e.g. (`apiKey,open`) ##
 API_KEYS=## list of comma separated api keys to initialize the `apiKey` strategy with ##
-# Datastore
+# Datastore:
 REST_POSTGRES_HOST=## Domain or IP indicating of the DB ##
 REST_POSTGRES_PORT=## Port the DB is listening (usually 5432) ##
 REST_POSTGRES_USER=## DB user to use##
 REST_POSTGRES_PASSWORD=## Password of the user ##
 REST_POSTGRES_DATABASE=## Database to use ##
-=======
->>>>>>> 2f33e28a
 ```
 
 ### Signing Transactions
 
-<<<<<<< HEAD
 There are currently two [signing managers](https://github.com/PolymeshAssociation/signing-managers#projects) the REST API can be configured with, the local signer or the [Hashicorp Vault](https://www.vaultproject.io/) signer. If args for both are given, Vault takes precedence
-=======
-There are currently two [signing managers](https://github.com/PolymeshAssociation/signing-managers#projects) the REST API can be configured with, the local, in memory, signer or the [Hashicorp Vault](https://www.vaultproject.io/) signer. If args for both are given, Vault takes precedence
->>>>>>> 2f33e28a
 
 For any method that modifies chain state, the key to sign with can be controlled with the "signer" field.
 
 1. Local Signing:
    By using `LOCAL_SIGNERS` and `LOCAL_MNEMONICS` private keys will be initialized in memory. When making a transaction that requires a signer use the corresponding `LOCAL_SIGNERS` (by array offset).
 1. Vault Signing:
-<<<<<<< HEAD
    By setting `VAULT_URL` and `VAULT_SECRET`an external [Vault](https://www.vaultproject.io/) instance will be used to sign transactions. The URL should point to a transit engine in Vault that has Ed25519 keys in it. To refer to a key when signing use the Vault name and version `${name}-${version}` e.g. `alice-1`.
-=======
-   By setting `VAULT_URL` and `VAULT_TOKEN`an external [Vault](https://www.vaultproject.io/) instance will be used to sign transactions. The URL should point to a transit engine in Vault that has Ed25519 keys in it. To refer to a key when signing use the Vault name and version `${name}-${version}` e.g. `alice-1`
-
-## Webhooks (alpha)
-
-Normally the endpoints that create transactions wait for block finalization before returning a response, which normally takes around 15 seconds. Alternatively `webhookUrl` can be given in any state modifying endpoint. When given, the server will respond after submitting the transaction to the mempool with 202 (Accepted) status code instead of the usual 201 (Created).
-
-Before sending any information to the endpoint the service will first make a request with the header `x-hook-secret` set to a value. The endpoint should return a `200` response with this header copied into the response headers.
-
-If you are a developer you can toggle an endpoint to aid with testing by setting the env `DEVELOPER_UTILS=true` which will enabled a endpoint at `/developer-testing/webhook` which can then be supplied as the `webhookUrl`. Note, the IsUrl validator doesn't recognize `localhost` as a valid URL, either use the IP `127.0.0.1` or create an entry in `/etc/hosts` like `127.0.0.1 rest.local` and use that instead.
-
-### Warning - Not mainnet ready
-
-Webhooks are still being developed and should not be used against mainnet. However the API for them should be stable to develop against for testing and demo purposes
-
-As the REST API is currently stateless (Look, no database!). As such the subscription status is not persisted and the service can not guarantee delivery in the face of ordinary compting faults.
-
-In its current state the transactions would have to be reconciled with chain events as there is a chance for notifications to not be delivered.
->>>>>>> 2f33e28a
 
 ### Authentication
 
