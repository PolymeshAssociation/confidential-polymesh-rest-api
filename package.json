{
  "name": "polymesh-rest-api",
  "version": "0.0.1",
  "description": "",
  "author": "",
  "private": true,
  "license": "UNLICENSED",
  "scripts": {
    "postinstall": "rimraf node_modules/@polymathnetwork/polymesh-sdk/node_modules/@polkadot/{util-crypto,wasm-crypto}",
    "prebuild": "rimraf dist",
    "build": "nest build",
    "commit": "npx git-cz",
    "format": "prettier-eslint --write \"src/**/*.ts\" \"test/**/*.ts\"",
    "start": "nest start",
    "start:dev": "nest start --watch",
    "start:debug": "nest start --debug --watch",
    "start:prod": "node dist/main",
    "lint": "eslint \"{src,apps,libs,test}/**/*.ts\" --fix",
    "test": "jest",
    "test:watch": "jest --watch",
    "test:cov": "jest --coverage",
    "test:debug": "node --inspect-brk -r tsconfig-paths/register -r ts-node/register node_modules/.bin/jest --runInBand",
    "test:e2e": "jest --config ./test/jest-e2e.json"
  },
  "dependencies": {
    "@nestjs/common": "7.6.15",
    "@nestjs/config": "0.6.3",
    "@nestjs/core": "7.6.15",
    "@nestjs/platform-express": "7.6.15",
    "@nestjs/swagger": "4.8.0",
<<<<<<< HEAD
    "@polymathnetwork/polymesh-sdk": "6.0.0-beta.19",
=======
    "@polymathnetwork/polymesh-sdk": "7.0.0-alpha.8",
>>>>>>> 16f78ca2
    "class-transformer": "0.4.0",
    "class-validator": "0.13.1",
    "joi": "17.4.0",
    "lodash": "4.17.21",
    "reflect-metadata": "0.1.13",
    "rimraf": "3.0.2",
    "rxjs": "6.6.6",
    "swagger-ui-express": "4.1.6"
  },
  "devDependencies": {
    "@commitlint/cli": "12.1.4",
    "@commitlint/config-conventional": "12.1.4",
    "@nestjs/cli": "7.6.0",
    "@nestjs/schematics": "7.3.0",
    "@nestjs/testing": "7.6.15",
    "@types/express": "4.17.11",
    "@types/jest": "26.0.22",
    "@types/lodash": "^4.14.170",
    "@types/node": "14.14.36",
    "@types/supertest": "2.0.10",
    "@typescript-eslint/eslint-plugin": "4.19.0",
    "@typescript-eslint/parser": "4.19.0",
    "@zerollup/ts-transform-paths": "1.7.11",
    "eslint": "7.28.0",
    "eslint-config-prettier": "8.1.0",
    "eslint-config-semistandard": "15.0.1",
    "eslint-config-standard": "16.0.3",
    "eslint-plugin-import": "2.20.0",
    "eslint-plugin-node": "11.1.0",
    "eslint-plugin-prettier": "3.3.1",
    "eslint-plugin-promise": "4.2.1",
    "eslint-plugin-simple-import-sort": "5.0.1",
    "husky": "6.0.0",
    "jest": "26.6.3",
    "lint-staged": "11.0.0",
    "prettier": "2.2.1",
    "prettier-eslint": "12.0.0",
    "prettier-eslint-cli": "5.0.1",
    "supertest": "6.1.3",
    "ts-jest": "26.5.4",
    "ts-loader": "8.0.18",
    "ts-node": "9.1.1",
    "tsconfig-paths": "3.9.0",
    "typescript": "4.2.3"
  },
  "config": {
    "commitizen": {
      "path": "./node_modules/cz-conventional-changelog"
    }
  },
  "jest": {
    "moduleFileExtensions": [
      "js",
      "json",
      "ts"
    ],
    "rootDir": "src",
    "testRegex": ".*\\.spec\\.ts$",
    "transform": {
      "^.+\\.(t|j)s$": "ts-jest"
    },
    "collectCoverageFrom": [
      "**/*.(t|j)s"
    ],
    "moduleNameMapper": {
      "~/(.*)": "<rootDir>/$1"
    },
    "coverageDirectory": "../coverage",
    "testEnvironment": "node"
  }
}<|MERGE_RESOLUTION|>--- conflicted
+++ resolved
@@ -28,11 +28,7 @@
     "@nestjs/core": "7.6.15",
     "@nestjs/platform-express": "7.6.15",
     "@nestjs/swagger": "4.8.0",
-<<<<<<< HEAD
-    "@polymathnetwork/polymesh-sdk": "6.0.0-beta.19",
-=======
     "@polymathnetwork/polymesh-sdk": "7.0.0-alpha.8",
->>>>>>> 16f78ca2
     "class-transformer": "0.4.0",
     "class-validator": "0.13.1",
     "joi": "17.4.0",
