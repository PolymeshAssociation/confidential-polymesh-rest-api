{
  "name": "polymesh-rest-api",
  "version": "5.0.0-alpha.9",
  "description": "Provides a REST like interface for interacting with the Polymesh blockchain",
  "author": "Polymesh Association",
  "private": true,
  "license": "Apache-2.0",
  "scripts": {
    "nest": "nest",
    "prepare": "husky install",
    "dedupe": "npx yarn-deduplicate yarn.lock",
    "prebuild": "rimraf dist",
    "postinstall": "rimraf node_modules/@polymeshassociation/polymesh-sdk/node_modules/@polkadot/{util-crypto,wasm-crypto,util,wasm-bridge} && rimraf node_modules/@polymeshassociation/{hashicorp-vault-signing-manager,fireblocks-signing-manager}/node_modules/@polkadot/{util,util-crypto,wasm-bridge}",
    "build": "nest build",
    "commit": "npx git-cz",
    "format": "prettier-eslint --write \"src/**/*.ts\" \"test/**/*.ts\"",
    "start": "nest start",
    "start:dev": "nest start --watch",
    "start:debug": "nest start --debug --watch",
    "start:repl": "yarn start --entryFile commands/repl",
    "generate:swagger": "yarn start --entryFile commands/write-swagger",
    "lint": "eslint \"{src,apps,libs,test}/**/*.ts\" --fix",
    "test": "jest",
    "test:watch": "jest --watch",
    "test:cov": "jest --coverage",
    "test:debug": "node --inspect-brk -r tsconfig-paths/register -r ts-node/register node_modules/.bin/jest --runInBand",
    "test:e2e": "jest --config ./test/jest-e2e.json",
    "postgres": "ts-node -r tsconfig-paths/register ./node_modules/typeorm/cli.js -d src/datastore/postgres/source.ts",
    "postgres:dev": "docker compose --env-file=./postgres.dev.config",
    "postgres:dev:start": "yarn postgres:dev up postgres -d ",
    "postgres:dev:stop": "yarn postgres:dev down postgres",
    "postgres:dev:reset": "yarn postgres:dev down postgres --volumes && yarn postgres:dev:start",
    "postgres:dev:migration:generate": "source ./postgres.dev.config && yarn postgres migration:generate",
    "postgres:dev:migration:run": "source ./postgres.dev.config && yarn postgres migration:run",
    "postgres:dev:migration:revert": "source ./postgres.dev.config && yarn postgres migration:revert",
    "postgres:migration:run": "yarn postgres migration:run"
  },
  "dependencies": {
    "@golevelup/ts-jest": "^0.3.3",
    "@nestjs/axios": "^3.0.0",
    "@nestjs/common": "^10.2.4",
    "@nestjs/config": "^3.0.1",
    "@nestjs/core": "^10.2.4",
    "@nestjs/passport": "^10.0.1",
    "@nestjs/platform-express": "^10.2.4",
    "@nestjs/schedule": "^3.0.3",
    "@nestjs/swagger": "^7.1.10",
    "@nestjs/typeorm": "^10.0.0",
    "@polymeshassociation/fireblocks-signing-manager": "^2.3.0",
    "@polymeshassociation/hashicorp-vault-signing-manager": "^3.1.0",
    "@polymeshassociation/local-signing-manager": "^3.1.0",
<<<<<<< HEAD
    "@polymeshassociation/polymesh-sdk": "24.0.0-alpha.12",
=======
    "@polymeshassociation/confidential-polymesh-sdk": "^1.0.0-alpha.5",
>>>>>>> e81bb8d4
    "@polymeshassociation/signing-manager-types": "^3.1.0",
    "class-transformer": "0.5.1",
    "class-validator": "^0.14.0",
    "joi": "17.4.0",
    "json-stable-stringify": "^1.0.2",
    "lodash": "4.17.21",
    "passport": "^0.6.0",
    "passport-custom": "^1.1.1",
    "passport-headerapikey": "^1.2.2",
    "pg": "^8.11.3",
    "reflect-metadata": "0.1.13",
    "rhea-promise": "^3.0.1",
    "rimraf": "3.0.2",
    "rxjs": "^7.5.7",
    "swagger-ui-express": "5.0.0",
    "typeorm": "^0.3.17"
  },
  "devDependencies": {
    "@babel/plugin-transform-modules-commonjs": "7.22.11",
    "@commitlint/cli": "^17.7.1",
    "@commitlint/config-conventional": "^17.7.0",
    "@nestjs/cli": "^10.1.17",
    "@nestjs/schematics": "^10.0.2",
    "@nestjs/testing": "^10.2.4",
    "@semantic-release/changelog": "^6.0.1",
    "@semantic-release/exec": "^6.0.3",
    "@semantic-release/git": "^10.0.1",
    "@semantic-release/npm": "^9.0.2",
    "@types/axios": "^0.14.0",
    "@types/cron": "^1.7.3",
    "@types/express": "4.17.17",
    "@types/jest": "29.5.4",
    "@types/jest-when": "^3.5.2",
    "@types/json-stable-stringify": "^1.0.34",
    "@types/lodash": "^4.14.197",
    "@types/node": "^18.15.11",
    "@types/passport": "^1.0.11",
    "@types/supertest": "2.0.12",
    "@typescript-eslint/eslint-plugin": "6.9.1",
    "@typescript-eslint/parser": "6.9.1",
    "@zerollup/ts-transform-paths": "1.7.11",
    "eslint": "^8.48.0",
    "eslint-config-prettier": "^9.0.0",
    "eslint-config-semistandard": "17.0.0",
    "eslint-config-standard": "17.1.0",
    "eslint-plugin-import": "^2.28.1",
    "eslint-plugin-n": "^16.0.2",
    "eslint-plugin-node": "^11.1.0",
    "eslint-plugin-prettier": "^5.0.0",
    "eslint-plugin-promise": "^6.1.1",
    "eslint-plugin-simple-import-sort": "10.0.0",
    "husky": "8.0.3",
    "jest": "29.7.0",
    "jest-when": "^3.6.0",
    "lint-staged": "14.0.1",
    "prettier": "2.8.8",
    "prettier-eslint": "15.0.1",
    "prettier-eslint-cli": "7.1.0",
    "semantic-release": "^19.0.5",
    "supertest": "6.1.3",
    "ts-jest": "29.1.1",
    "ts-loader": "9.4.4",
    "ts-node": "10.9.1",
    "tsconfig-paths": "^4.2.0",
    "typescript": "4.8.2"
  },
  "config": {
    "commitizen": {
      "path": "./node_modules/cz-conventional-changelog"
    }
  }
}<|MERGE_RESOLUTION|>--- conflicted
+++ resolved
@@ -49,11 +49,7 @@
     "@polymeshassociation/fireblocks-signing-manager": "^2.3.0",
     "@polymeshassociation/hashicorp-vault-signing-manager": "^3.1.0",
     "@polymeshassociation/local-signing-manager": "^3.1.0",
-<<<<<<< HEAD
-    "@polymeshassociation/polymesh-sdk": "24.0.0-alpha.12",
-=======
     "@polymeshassociation/confidential-polymesh-sdk": "^1.0.0-alpha.5",
->>>>>>> e81bb8d4
     "@polymeshassociation/signing-manager-types": "^3.1.0",
     "class-transformer": "0.5.1",
     "class-validator": "^0.14.0",
