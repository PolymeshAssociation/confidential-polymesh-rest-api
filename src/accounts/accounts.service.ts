--- conflicted
+++ resolved
@@ -93,19 +93,9 @@
     }
   }
 
-<<<<<<< HEAD
-  public async freezeSecondaryAccounts(opts: TransactionBaseDto): ServiceReturn<void> {
-    const { signer, webhookUrl } = opts;
-=======
-  public async getSubsidy(address: string): Promise<SubsidyWithAllowance | null> {
-    const account = await this.findOne(address);
-    return account.getSubsidy();
-  }
-
   public async freezeSecondaryAccounts(
     transactionBaseDto: TransactionBaseDto
   ): ServiceReturn<void> {
->>>>>>> cf2e2e43
     const { freezeSecondaryAccounts } = this.polymeshService.polymeshApi.accountManagement;
 
     return this.transactionsService.submit(freezeSecondaryAccounts, undefined, transactionBaseDto);
