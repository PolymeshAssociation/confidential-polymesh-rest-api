--- conflicted
+++ resolved
@@ -69,14 +69,11 @@
           console.warn('Defaulting to "open" for "AUTH_STRATEGY"');
           return AuthStrategy.Open;
         }),
-<<<<<<< HEAD
         ARTEMIS_PORT: Joi.number().default(5672),
         ARTEMIS_HOST: Joi.string(),
         ARTEMIS_USERNAME: Joi.string(),
         ARTEMIS_PASSWORD: Joi.string(),
-=======
         PROOF_SERVER_URL: Joi.string().default(''),
->>>>>>> e81bb8d4
       })
         .and('LOCAL_SIGNERS', 'LOCAL_MNEMONICS')
         .and('VAULT_TOKEN', 'VAULT_URL')
@@ -108,7 +105,6 @@
     MetadataModule,
     SubsidyModule,
     NftsModule,
-<<<<<<< HEAD
     ...(process.env.ARTEMIS_HOST
       ? [
           ArtemisModule,
@@ -118,13 +114,11 @@
           OfflineRecorderModule,
         ]
       : []),
-=======
     ConfidentialAssetsModule,
     ConfidentialAccountsModule,
     ConfidentialTransactionsModule,
     ConfidentialProofsModule.register(),
     MiddlewareModule.register(),
->>>>>>> e81bb8d4
   ],
 })
 export class AppModule {}