--- conflicted
+++ resolved
@@ -17,17 +17,12 @@
 import { OfferingsModule } from '~/offerings/offerings.module';
 import { PolymeshModule } from '~/polymesh/polymesh.module';
 import { PortfoliosModule } from '~/portfolios/portfolios.module';
-<<<<<<< HEAD
-import { RelayerAccountsModule } from '~/relayer-accounts/relayer-accounts.module';
 import { ScheduleModule } from '~/schedule/schedule.module';
 import { SettlementsModule } from '~/settlements/settlements.module';
+import { SigningModule } from '~/signing/signing.module';
 import { SubscriptionsModule } from '~/subscriptions/subscriptions.module';
+import { TickerReservationsModule } from '~/ticker-reservations/ticker-reservations.module';
 import { TransactionsModule } from '~/transactions/transactions.module';
-=======
-import { SettlementsModule } from '~/settlements/settlements.module';
-import { SigningModule } from '~/signing/signing.module';
-import { TickerReservationsModule } from '~/ticker-reservations/ticker-reservations.module';
->>>>>>> acb9460c
 
 @Module({
   imports: [
@@ -37,14 +32,11 @@
         POLYMESH_NODE_URL: Joi.string().required(),
         POLYMESH_MIDDLEWARE_URL: Joi.string(),
         POLYMESH_MIDDLEWARE_API_KEY: Joi.string(),
-<<<<<<< HEAD
         SUBSCRIPTIONS_TTL: Joi.number().default(60000),
-        SUBSCRIPTIONS_MAX_HANDHSAKE_TRIES: Joi.number().default(5),
+        SUBSCRIPTIONS_MAX_HANDSHAKE_TRIES: Joi.number().default(5),
         SUBSCRIPTIONS_HANDSHAKE_RETRY_INTERVAL: Joi.number().default(5000),
         NOTIFICATIONS_MAX_TRIES: Joi.number().default(5),
         NOTIFICATIONS_RETRY_INTERVAL: Joi.number().default(5000),
-      }).and('POLYMESH_MIDDLEWARE_URL', 'POLYMESH_MIDDLEWARE_API_KEY'),
-=======
         LOCAL_SIGNERS: Joi.string().allow(''),
         LOCAL_MNEMONICS: Joi.string().allow(''),
         VAULT_TOKEN: Joi.string().allow(''),
@@ -53,7 +45,6 @@
         .and('POLYMESH_MIDDLEWARE_URL', 'POLYMESH_MIDDLEWARE_API_KEY')
         .and('LOCAL_SIGNERS', 'LOCAL_MNEMONICS')
         .and('VAULT_TOKEN', 'VAULT_URL'),
->>>>>>> acb9460c
     }),
     AssetsModule,
     TickerReservationsModule,
