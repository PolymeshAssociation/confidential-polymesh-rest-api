import { Test, TestingModule } from '@nestjs/testing';
import { BigNumber } from '@polymathnetwork/polymesh-sdk';
import {
  ClaimType,
  KnownAssetType,
  SecurityIdentifierType,
} from '@polymathnetwork/polymesh-sdk/types';

import { MAX_CONTENT_HASH_LENGTH } from '~/assets/assets.consts';
import { AssetsController } from '~/assets/assets.controller';
import { AssetsService } from '~/assets/assets.service';
import { AssetDocumentDto } from '~/assets/dto/asset-document.dto';
import { PaginatedResultsModel } from '~/common/models/paginated-results.model';
import { ComplianceService } from '~/compliance/compliance.service';
import { PortfolioDto } from '~/portfolios/dto/portfolio.dto';
import { MockAsset } from '~/test-utils/mocks';
import { MockAssetService, MockComplianceService } from '~/test-utils/service-mocks';

describe('AssetsController', () => {
  let controller: AssetsController;

  const mockAssetsService = new MockAssetService();
  const mockComplianceService = new MockComplianceService();

  beforeEach(async () => {
    const module: TestingModule = await Test.createTestingModule({
      controllers: [AssetsController],
      providers: [AssetsService, ComplianceService],
    })
      .overrideProvider(AssetsService)
      .useValue(mockAssetsService)
      .overrideProvider(ComplianceService)
      .useValue(mockComplianceService)
      .compile();

    controller = module.get<AssetsController>(AssetsController);
  });

  it('should be defined', () => {
    expect(controller).toBeDefined();
  });

  describe('getDetails', () => {
    it('should return the details', async () => {
      const mockAssetDetails = {
        assetType: KnownAssetType.EquityCommon,
        isDivisible: false,
        name: 'NAME',
        owner: {
          did: '0x6'.padEnd(66, '0'),
        },
        totalSupply: new BigNumber(1),
      };
      const mockIdentifiers = [
        {
          type: SecurityIdentifierType.Isin,
          value: 'US000000000',
        },
      ];
      const mockAssetIsFrozen = false;
      const mockAsset = new MockAsset();
      mockAsset.details.mockResolvedValue(mockAssetDetails);
      mockAsset.getIdentifiers.mockResolvedValue(mockIdentifiers);
      mockAsset.isFrozen.mockResolvedValue(mockAssetIsFrozen);

      const mockFundingRound = 'Series A';
      mockAsset.currentFundingRound.mockResolvedValue(mockFundingRound);

      mockAssetsService.findOne.mockResolvedValue(mockAsset);

      const result = await controller.getDetails({ ticker: 'TICKER' });

      const mockResult = {
        ...mockAssetDetails,
        securityIdentifiers: mockIdentifiers,
        fundingRound: mockFundingRound,
        isFrozen: mockAssetIsFrozen,
      };

      expect(result).toEqual(mockResult);
    });
  });

  describe('getHolders', () => {
    const mockHolders = {
      data: [
        {
          identity: { did: '0x6'.padEnd(66, '0') },
          balance: new BigNumber(1),
        },
      ],
      next: '0xddddd',
      count: new BigNumber(2),
    };

    it('should return the list of Asset holders', async () => {
      mockAssetsService.findHolders.mockResolvedValue(mockHolders);

      const result = await controller.getHolders({ ticker: 'TICKER' }, { size: new BigNumber(1) });
      const expectedResults = mockHolders.data.map(holder => {
        return { identity: holder.identity.did, balance: holder.balance };
      });

      expect(result).toEqual(
        new PaginatedResultsModel({
          results: expectedResults,
          total: new BigNumber(mockHolders.count),
          next: mockHolders.next,
        })
      );
    });

    it('should return the list of Asset holders from a start value', async () => {
      mockAssetsService.findHolders.mockResolvedValue(mockHolders);

      const result = await controller.getHolders(
        { ticker: 'TICKER' },
        { size: new BigNumber(1), start: 'SOME_START_KEY' }
      );

      const expectedResults = mockHolders.data.map(holder => {
        return { identity: holder.identity.did, balance: holder.balance };
      });

      expect(result).toEqual(
        new PaginatedResultsModel({
          results: expectedResults,
          total: new BigNumber(mockHolders.count),
          next: mockHolders.next,
        })
      );
    });
  });

  describe('getDocuments', () => {
    const mockDocuments = {
      data: [
        {
          name: 'TEST-DOC',
          uri: 'URI',
          contentHash: '0x'.padEnd(MAX_CONTENT_HASH_LENGTH, 'a'),
        },
      ],
      next: '0xddddd',
      count: new BigNumber(2),
    };

    it('should return the list of Asset documents', async () => {
      mockAssetsService.findDocuments.mockResolvedValue(mockDocuments);

      const result = await controller.getDocuments(
        { ticker: 'TICKER' },
        { size: new BigNumber(1) }
      );

      expect(result).toEqual(
        new PaginatedResultsModel({
          results: mockDocuments.data,
          total: new BigNumber(mockDocuments.count),
          next: mockDocuments.next,
        })
      );
    });

    it('should return the list of Asset documents from a start value', async () => {
      mockAssetsService.findDocuments.mockResolvedValue(mockDocuments);

      const result = await controller.getDocuments(
        { ticker: 'TICKER' },
        { size: new BigNumber(1), start: 'SOME_START_KEY' }
      );

      expect(result).toEqual(
        new PaginatedResultsModel({
          results: mockDocuments.data,
          total: new BigNumber(mockDocuments.count),
          next: mockDocuments.next,
        })
      );
    });
  });

  describe('setDocuments', () => {
    it('should call the service and return the results', async () => {
      const transactions = ['transaction'];
      const body = {
        signer: '0x6000',
        documents: [
          new AssetDocumentDto({
            name: 'TEST-DOC',
            uri: 'URI',
            contentHash: '0x'.padEnd(MAX_CONTENT_HASH_LENGTH, 'a'),
          }),
        ],
      };
      const ticker = 'TICKER';
      mockAssetsService.setDocuments.mockResolvedValue({ transactions });

      const result = await controller.setDocuments({ ticker }, body);
      expect(result).toEqual({ transactions });
      expect(mockAssetsService.setDocuments).toHaveBeenCalledWith(ticker, body);
    });
  });

  describe('getTrustedClaimIssuers', () => {
    it('should return the list of all trusted Claim Issuers of an Asset', async () => {
      const mockClaimIssuers = [
        {
          identity: {
            did: 'Ox6'.padEnd(66, '0'),
          },
          trustedFor: [ClaimType.Accredited, ClaimType.InvestorUniqueness],
        },
      ];
      mockComplianceService.findTrustedClaimIssuers.mockResolvedValue(mockClaimIssuers);

      const result = await controller.getTrustedClaimIssuers({ ticker: 'TICKER' });

      expect(result).toEqual({
        results: [
          {
            did: 'Ox6'.padEnd(66, '0'),
            trustedFor: [ClaimType.Accredited, ClaimType.InvestorUniqueness],
          },
        ],
      });
    });
  });

  describe('createAsset', () => {
    it('should call the service and return the results', async () => {
      const input = {
        signer: '0x6000',
        name: 'Ticker Corp',
        ticker: 'TICKER',
        isDivisible: false,
        assetType: KnownAssetType.EquityCommon,
        requireInvestorUniqueness: false,
      };
      mockAssetsService.createAsset.mockResolvedValue({ transactions: ['transaction'] });

      const result = await controller.createAsset(input);
      expect(result).toEqual({ transactions: ['transaction'] });
      expect(mockAssetsService.createAsset).toHaveBeenCalledWith(input);
    });
  });

  describe('issue', () => {
    it('should call the service and return the results', async () => {
      const signer = '0x6000';
      const ticker = 'TICKER';
      const amount = new BigNumber(1000);
      mockAssetsService.issue.mockResolvedValue({ transactions: ['transaction'] });

      const result = await controller.issue({ ticker }, { signer, amount });
      expect(result).toEqual({ transactions: ['transaction'] });
      expect(mockAssetsService.issue).toHaveBeenCalledWith(ticker, { signer, amount });
    });
  });

<<<<<<< HEAD
  describe('controllerTransfer', () => {
    it('should call the service and return the results', async () => {
      const signer = '0x6000';
      const ticker = 'TICKER';
      const amount = new BigNumber(1000);
      const origin = new PortfolioDto({ id: new BigNumber(1), did: '0x1000' });

      mockAssetsService.controllerTransfer.mockResolvedValue({ transactions: ['transaction'] });

      const result = await controller.controllerTransfer({ ticker }, { signer, origin, amount });

      expect(result).toEqual({ transactions: ['transaction'] });
      expect(mockAssetsService.controllerTransfer).toHaveBeenCalledWith(ticker, {
        signer,
        origin,
        amount,
      });
=======
  describe('freeze', () => {
    it('should call the service and return the results', async () => {
      const signer = '0x6000';
      const ticker = 'TICKER';
      mockAssetsService.freeze.mockResolvedValue({ transactions: ['transaction'] });

      const result = await controller.freeze({ ticker }, { signer });
      expect(result).toEqual({ transactions: ['transaction'] });
      expect(mockAssetsService.freeze).toHaveBeenCalledWith(ticker, { signer });
    });
  });

  describe('unfreeze', () => {
    it('should call the service and return the results', async () => {
      const signer = '0x6000';
      const ticker = 'TICKER';
      mockAssetsService.unfreeze.mockResolvedValue({ transactions: ['transaction'] });

      const result = await controller.unfreeze({ ticker }, { signer });
      expect(result).toEqual({ transactions: ['transaction'] });
      expect(mockAssetsService.unfreeze).toHaveBeenCalledWith(ticker, { signer });
>>>>>>> e4dabb8c
    });
  });
});<|MERGE_RESOLUTION|>--- conflicted
+++ resolved
@@ -258,7 +258,30 @@
     });
   });
 
-<<<<<<< HEAD
+  describe('freeze', () => {
+    it('should call the service and return the results', async () => {
+      const signer = '0x6000';
+      const ticker = 'TICKER';
+      mockAssetsService.freeze.mockResolvedValue({ transactions: ['transaction'] });
+
+      const result = await controller.freeze({ ticker }, { signer });
+      expect(result).toEqual({ transactions: ['transaction'] });
+      expect(mockAssetsService.freeze).toHaveBeenCalledWith(ticker, { signer });
+    });
+  });
+
+  describe('unfreeze', () => {
+    it('should call the service and return the results', async () => {
+      const signer = '0x6000';
+      const ticker = 'TICKER';
+      mockAssetsService.unfreeze.mockResolvedValue({ transactions: ['transaction'] });
+
+      const result = await controller.unfreeze({ ticker }, { signer });
+      expect(result).toEqual({ transactions: ['transaction'] });
+      expect(mockAssetsService.unfreeze).toHaveBeenCalledWith(ticker, { signer });
+    });
+  });
+
   describe('controllerTransfer', () => {
     it('should call the service and return the results', async () => {
       const signer = '0x6000';
@@ -276,29 +299,6 @@
         origin,
         amount,
       });
-=======
-  describe('freeze', () => {
-    it('should call the service and return the results', async () => {
-      const signer = '0x6000';
-      const ticker = 'TICKER';
-      mockAssetsService.freeze.mockResolvedValue({ transactions: ['transaction'] });
-
-      const result = await controller.freeze({ ticker }, { signer });
-      expect(result).toEqual({ transactions: ['transaction'] });
-      expect(mockAssetsService.freeze).toHaveBeenCalledWith(ticker, { signer });
-    });
-  });
-
-  describe('unfreeze', () => {
-    it('should call the service and return the results', async () => {
-      const signer = '0x6000';
-      const ticker = 'TICKER';
-      mockAssetsService.unfreeze.mockResolvedValue({ transactions: ['transaction'] });
-
-      const result = await controller.unfreeze({ ticker }, { signer });
-      expect(result).toEqual({ transactions: ['transaction'] });
-      expect(mockAssetsService.unfreeze).toHaveBeenCalledWith(ticker, { signer });
->>>>>>> e4dabb8c
     });
   });
 });