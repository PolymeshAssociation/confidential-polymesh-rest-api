--- conflicted
+++ resolved
@@ -258,7 +258,6 @@
     });
   });
 
-<<<<<<< HEAD
   describe('transferOwnership', () => {
     it('should call the service and return the results', async () => {
       const mockAuthorization = new MockAuthorizationRequest();
@@ -279,7 +278,9 @@
         transactions: ['transaction'],
       });
       expect(mockAssetsService.transferOwnership).toHaveBeenCalledWith(ticker, body);
-=======
+    });
+  });
+
   describe('redeem', () => {
     it('should call the service and return the results', async () => {
       const signer = '0x6000';
@@ -314,7 +315,6 @@
       const result = await controller.unfreeze({ ticker }, { signer });
       expect(result).toEqual({ transactions: ['transaction'] });
       expect(mockAssetsService.unfreeze).toHaveBeenCalledWith(ticker, { signer });
->>>>>>> f9288ce5
     });
   });
 });