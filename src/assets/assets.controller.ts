import { Body, Controller, Get, Param, Post, Query } from '@nestjs/common';
import {
  ApiBadRequestResponse,
  ApiGoneResponse,
  ApiNotFoundResponse,
  ApiOkResponse,
  ApiOperation,
  ApiParam,
  ApiQuery,
  ApiTags,
  ApiUnprocessableEntityResponse,
} from '@nestjs/swagger';

import { AssetsService } from '~/assets/assets.service';
import { createAssetDetailsModel } from '~/assets/assets.util';
import { ControllerTransferDto } from '~/assets/dto/controller-transfer.dto';
import { CreateAssetDto } from '~/assets/dto/create-asset.dto';
import { IssueDto } from '~/assets/dto/issue.dto';
import { RedeemTokensDto } from '~/assets/dto/redeem-tokens.dto';
import { SetAssetDocumentsDto } from '~/assets/dto/set-asset-documents.dto';
import { TickerParamsDto } from '~/assets/dto/ticker-params.dto';
import { AgentOperationModel } from '~/assets/models/agent-operation.model';
import { AssetDetailsModel } from '~/assets/models/asset-details.model';
import { AssetDocumentModel } from '~/assets/models/asset-document.model';
import { IdentityBalanceModel } from '~/assets/models/identity-balance.model';
import { authorizationRequestResolver } from '~/authorizations/authorizations.util';
import { CreatedAuthorizationRequestModel } from '~/authorizations/models/created-authorization-request.model';
import { ApiArrayResponse, ApiTransactionResponse } from '~/common/decorators/swagger';
import { PaginatedParamsDto } from '~/common/dto/paginated-params.dto';
import { TransactionBaseDto } from '~/common/dto/transaction-base-dto';
import { TransferOwnershipDto } from '~/common/dto/transfer-ownership.dto';
import { PaginatedResultsModel } from '~/common/models/paginated-results.model';
import { TransactionQueueModel } from '~/common/models/transaction-queue.model';
import { handleServiceResult, TransactionResponseModel } from '~/common/utils';
import { MetadataService } from '~/metadata/metadata.service';
import { GlobalMetadataModel } from '~/metadata/models/global-metadata.model';

@ApiTags('assets')
@Controller('assets')
export class AssetsController {
  constructor(
    private readonly assetsService: AssetsService,
    private readonly metadataService: MetadataService
  ) {}

  @ApiTags('metadata')
  @ApiOperation({
    summary: 'Fetch an Global Asset Metadata',
    description: 'This endpoint retrieves all the Asset Global Metadata on chain',
  })
  @ApiOkResponse({
    description: 'List of Asset Global Metadata which includes id, name and specs',
    isArray: true,
    type: GlobalMetadataModel,
  })
  @Get('global-metadata')
  public async getGlobalMetadataKeys(): Promise<GlobalMetadataModel[]> {
    const result = await this.metadataService.findGlobalKeys();

    return result.map(globalKey => new GlobalMetadataModel(globalKey));
  }

  @ApiOperation({
    summary: 'Fetch Asset details',
    description: 'This endpoint will provide the basic details of an Asset',
  })
  @ApiParam({
    name: 'ticker',
    description: 'The ticker of the Asset whose details are to be fetched',
    type: 'string',
    example: 'TICKER',
  })
  @ApiOkResponse({
    description: 'Basic details of the Asset',
    type: AssetDetailsModel,
  })
  @Get(':ticker')
  public async getDetails(@Param() { ticker }: TickerParamsDto): Promise<AssetDetailsModel> {
    const asset = await this.assetsService.findOne(ticker);

    return createAssetDetailsModel(asset);
  }

  @ApiOperation({
    summary: 'Fetch a list of Asset holders',
    description:
      'This endpoint will provide the list of Asset holders along with their current balance',
  })
  @ApiParam({
    name: 'ticker',
    description: 'The ticker of the Asset whose holders are to be fetched',
    type: 'string',
    example: 'TICKER',
  })
  @ApiQuery({
    name: 'size',
    description: 'The number of Asset holders to be fetched',
    type: 'string',
    required: false,
    example: '10',
  })
  @ApiQuery({
    name: 'start',
    description: 'Start key from which Asset holders are to be fetched',
    type: 'string',
    required: false,
  })
  @ApiArrayResponse(IdentityBalanceModel, {
    description: 'List of Asset holders, each consisting of a DID and their current Asset balance',
    paginated: true,
  })
  @Get(':ticker/holders')
  public async getHolders(
    @Param() { ticker }: TickerParamsDto,
    @Query() { size, start }: PaginatedParamsDto
  ): Promise<PaginatedResultsModel<IdentityBalanceModel>> {
    const {
      data,
      count: total,
      next,
    } = await this.assetsService.findHolders(ticker, size, start?.toString());

    return new PaginatedResultsModel({
      results: data.map(
        ({ identity, balance }) =>
          new IdentityBalanceModel({
            identity: identity.did,
            balance,
          })
      ),
      total,
      next,
    });
  }

  @ApiOperation({
    summary: 'Fetch a list of Asset documents',
    description: 'This endpoint will provide the list of documents attached to an Asset',
  })
  @ApiParam({
    name: 'ticker',
    description: 'The ticker of the Asset whose attached documents are to be fetched',
    type: 'string',
    example: 'TICKER',
  })
  @ApiQuery({
    name: 'size',
    description: 'The number of documents to be fetched',
    type: 'string',
    required: false,
    example: '10',
  })
  @ApiQuery({
    name: 'start',
    description: 'Start key from which documents are to be fetched',
    type: 'string',
    required: false,
    example: 'START_KEY',
  })
  @ApiArrayResponse(AssetDocumentModel, {
    description: 'List of documents attached to the Asset',
    paginated: true,
  })
  @Get(':ticker/documents')
  public async getDocuments(
    @Param() { ticker }: TickerParamsDto,
    @Query() { size, start }: PaginatedParamsDto
  ): Promise<PaginatedResultsModel<AssetDocumentModel>> {
    const {
      data,
      count: total,
      next,
    } = await this.assetsService.findDocuments(ticker, size, start?.toString());

    return new PaginatedResultsModel({
      results: data.map(
        ({ name, uri, contentHash, type, filedAt }) =>
          new AssetDocumentModel({
            name,
            uri,
            contentHash,
            type,
            filedAt,
          })
      ),
      total,
      next,
    });
  }

  @ApiOperation({
    summary: 'Set a list of Documents for an Asset',
    description:
      'This endpoint assigns a new list of Documents to the Asset by replacing the existing list of Documents with the ones passed in the body',
  })
  @ApiParam({
    name: 'ticker',
    description: 'The ticker of the Asset whose documents are to be updated',
    type: 'string',
    example: 'TICKER',
  })
  @ApiOkResponse({
    description: 'Details of the transaction',
  })
  @ApiNotFoundResponse({
    description: 'Asset was not found',
  })
  @ApiBadRequestResponse({
    description: 'The supplied Document list is equal to the current one',
  })
  @Post(':ticker/documents/set')
  public async setDocuments(
    @Param() { ticker }: TickerParamsDto,
    @Body() setAssetDocumentsDto: SetAssetDocumentsDto
  ): Promise<TransactionResponseModel> {
    const result = await this.assetsService.setDocuments(ticker, setAssetDocumentsDto);
    return handleServiceResult(result);
  }

  @ApiOperation({
    summary: 'Issue more of an Asset',
    description: 'This endpoint issues more of a given Asset',
  })
  @ApiParam({
    name: 'ticker',
    description: 'The ticker of the Asset to issue',
    type: 'string',
    example: 'TICKER',
  })
  @ApiTransactionResponse({
    description: 'Details about the transaction',
    type: TransactionQueueModel,
  })
  @ApiNotFoundResponse({
    description: 'The Asset does not exist',
  })
  @Post(':ticker/issue')
  public async issue(
    @Param() { ticker }: TickerParamsDto,
    @Body() params: IssueDto
  ): Promise<TransactionResponseModel> {
    const result = await this.assetsService.issue(ticker, params);
    return handleServiceResult(result);
  }

  @ApiOperation({
    summary: 'Create an Asset',
    description: 'This endpoint allows for the creation of new assets',
  })
  @ApiTransactionResponse({
    description: 'Details about the transaction',
    type: TransactionQueueModel,
  })
  @ApiNotFoundResponse({
    description: 'The ticker reservation does not exist',
  })
  @ApiGoneResponse({
    description: 'The ticker has already been used to create an asset',
  })
  @Post('create')
  public async createAsset(@Body() params: CreateAssetDto): Promise<TransactionResponseModel> {
    const result = await this.assetsService.createAsset(params);
    return handleServiceResult(result);
  }

  @ApiOperation({
    summary: 'Transfer ownership of an Asset',
    description:
      'This endpoint transfers ownership of the Asset to a `target` Identity. This generates an authorization request that must be accepted by the `target` Identity',
  })
  @ApiParam({
    name: 'ticker',
    description: 'Ticker of the Asset whose ownership is to be transferred',
    type: 'string',
    example: 'TICKER',
  })
  @ApiTransactionResponse({
    description: 'Newly created Authorization Request along with transaction details',
    type: CreatedAuthorizationRequestModel,
  })
  @Post('/:ticker/transfer-ownership')
  public async transferOwnership(
    @Param() { ticker }: TickerParamsDto,
    @Body() params: TransferOwnershipDto
  ): Promise<TransactionResponseModel> {
    const serviceResult = await this.assetsService.transferOwnership(ticker, params);
<<<<<<< HEAD
=======
    const resolver: TransactionResolver<AuthorizationRequest> = ({
      transactions,
      details,
      result,
    }) =>
      new CreatedAuthorizationRequestModel({
        transactions,
        details,
        authorizationRequest: createAuthorizationRequestModel(result),
      });
>>>>>>> cf2e2e43

    return handleServiceResult(serviceResult, authorizationRequestResolver);
  }

  @ApiOperation({
    summary: 'Redeem Asset tokens',
    description:
      "This endpoint allows to redeem (burn) an amount of an Asset tokens. These tokens are removed from Signer's Default Portfolio",
  })
  @ApiTransactionResponse({
    description: 'Details about the transaction',
    type: TransactionQueueModel,
  })
  @ApiNotFoundResponse({
    description: 'The Asset does not exist',
  })
  @ApiUnprocessableEntityResponse({
    description:
      "The amount to be redeemed is larger than the free balance in the Signer's Default Portfolio",
  })
  @Post(':ticker/redeem')
  public async redeem(
    @Param() { ticker }: TickerParamsDto,
    @Body() params: RedeemTokensDto
  ): Promise<TransactionResponseModel> {
    const result = await this.assetsService.redeem(ticker, params);
    return handleServiceResult(result);
  }

  @ApiOperation({
    summary: 'Freeze transfers for an Asset',
    description:
      'This endpoint submits a transaction that causes the Asset to become frozen. This means that it cannot be transferred or minted until it is unfrozen',
  })
  @ApiParam({
    name: 'ticker',
    description: 'The ticker of the Asset to freeze',
    type: 'string',
    example: 'TICKER',
  })
  @ApiTransactionResponse({
    description: 'Details about the transaction',
    type: TransactionQueueModel,
  })
  @ApiNotFoundResponse({
    description: 'The Asset does not exist',
  })
  @ApiUnprocessableEntityResponse({
    description: 'The Asset is already frozen',
  })
  @Post(':ticker/freeze')
  public async freeze(
    @Param() { ticker }: TickerParamsDto,
    @Body() transactionBaseDto: TransactionBaseDto
  ): Promise<TransactionResponseModel> {
    const result = await this.assetsService.freeze(ticker, transactionBaseDto);
    return handleServiceResult(result);
  }

  @ApiOperation({
    summary: 'Unfreeze transfers for an Asset',
    description:
      'This endpoint submits a transaction that unfreezes the Asset. This means that transfers and minting can be performed until it is frozen again',
  })
  @ApiParam({
    name: 'ticker',
    description: 'The ticker of the Asset to unfreeze',
    type: 'string',
    example: 'TICKER',
  })
  @ApiTransactionResponse({
    description: 'Details about the transaction',
    type: TransactionQueueModel,
  })
  @ApiNotFoundResponse({
    description: 'The Asset does not exist',
  })
  @ApiUnprocessableEntityResponse({
    description: 'The Asset is already unfrozen',
  })
  @Post(':ticker/unfreeze')
  public async unfreeze(
    @Param() { ticker }: TickerParamsDto,
    @Body() transactionBaseDto: TransactionBaseDto
  ): Promise<TransactionResponseModel> {
    const result = await this.assetsService.unfreeze(ticker, transactionBaseDto);
    return handleServiceResult(result);
  }

  @ApiOperation({
    summary: 'Controller Transfer',
    description:
      'This endpoint forces a transfer from the `origin` Portfolio to the signer’s Default Portfolio',
  })
  @ApiParam({
    name: 'ticker',
    description: 'The ticker of the Asset to be transferred',
    type: 'string',
    example: 'TICKER',
  })
  @ApiTransactionResponse({
    description: 'Details about the transaction',
    type: TransactionQueueModel,
  })
  @ApiNotFoundResponse({
    description: 'The Asset does not exist',
  })
  @ApiUnprocessableEntityResponse({
    description: 'The `origin` Portfolio does not have enough free balance for the transfer',
  })
  @Post(':ticker/controller-transfer')
  public async controllerTransfer(
    @Param() { ticker }: TickerParamsDto,
    @Body() params: ControllerTransferDto
  ): Promise<TransactionResponseModel> {
    const result = await this.assetsService.controllerTransfer(ticker, params);
    return handleServiceResult(result);
  }

  @ApiOperation({
    summary: "Fetch an Asset's operation history",
    description:
      "This endpoint provides a list of events triggered by transactions performed by various agent Identities, related to the Asset's configuration",
  })
  @ApiParam({
    name: 'ticker',
    description: 'The ticker of the Asset whose operation history is to be fetched',
    type: 'string',
    example: 'TICKER',
  })
  @ApiOkResponse({
    description: 'List of operations grouped by the agent Identity who performed them',
    isArray: true,
    type: AgentOperationModel,
  })
  @Get(':ticker/operations')
  public async getOperationHistory(
    @Param() { ticker }: TickerParamsDto
  ): Promise<AgentOperationModel[]> {
    const agentOperations = await this.assetsService.getOperationHistory(ticker);

    return agentOperations.map(agentOperation => new AgentOperationModel(agentOperation));
  }
}<|MERGE_RESOLUTION|>--- conflicted
+++ resolved
@@ -284,19 +284,6 @@
     @Body() params: TransferOwnershipDto
   ): Promise<TransactionResponseModel> {
     const serviceResult = await this.assetsService.transferOwnership(ticker, params);
-<<<<<<< HEAD
-=======
-    const resolver: TransactionResolver<AuthorizationRequest> = ({
-      transactions,
-      details,
-      result,
-    }) =>
-      new CreatedAuthorizationRequestModel({
-        transactions,
-        details,
-        authorizationRequest: createAuthorizationRequestModel(result),
-      });
->>>>>>> cf2e2e43
 
     return handleServiceResult(serviceResult, authorizationRequestResolver);
   }
