import { Body, Controller, Get, Param, Post, Query } from '@nestjs/common';
import {
  ApiBadRequestResponse,
  ApiCreatedResponse,
  ApiGoneResponse,
  ApiNotFoundResponse,
  ApiOkResponse,
  ApiOperation,
  ApiParam,
  ApiQuery,
  ApiTags,
  ApiUnprocessableEntityResponse,
} from '@nestjs/swagger';

import { AssetsService } from '~/assets/assets.service';
import { createAssetDetailsModel } from '~/assets/assets.util';
import { CreateAssetDto } from '~/assets/dto/create-asset.dto';
import { IssueDto } from '~/assets/dto/issue.dto';
import { RedeemTokensDto } from '~/assets/dto/redeem-tokens.dto';
import { SetAssetDocumentsDto } from '~/assets/dto/set-asset-documents.dto';
import { TickerParamsDto } from '~/assets/dto/ticker-params.dto';
import { AssetDetailsModel } from '~/assets/models/asset-details.model';
import { AssetDocumentModel } from '~/assets/models/asset-document.model';
import { IdentityBalanceModel } from '~/assets/models/identity-balance.model';
import { createAuthorizationRequestModel } from '~/authorizations/authorizations.util';
import { CreatedAuthorizationRequestModel } from '~/authorizations/models/created-authorization-request.model';
import { ApiArrayResponse } from '~/common/decorators/swagger';
import { PaginatedParamsDto } from '~/common/dto/paginated-params.dto';
<<<<<<< HEAD
import { TransferOwnershipDto } from '~/common/dto/transfer-ownership.dto';
=======
import { SignerDto } from '~/common/dto/signer.dto';
>>>>>>> f9288ce5
import { PaginatedResultsModel } from '~/common/models/paginated-results.model';
import { ResultsModel } from '~/common/models/results.model';
import { TransactionQueueModel } from '~/common/models/transaction-queue.model';
import { ComplianceService } from '~/compliance/compliance.service';
import { TrustedClaimIssuerModel } from '~/compliance/models/trusted-claim-issuer.model';

@ApiTags('assets')
@Controller('assets')
export class AssetsController {
  constructor(
    private readonly assetsService: AssetsService,
    private readonly complianceService: ComplianceService
  ) {}

  @ApiOperation({
    summary: 'Fetch Asset details',
    description: 'This endpoint will provide the basic details of an Asset',
  })
  @ApiParam({
    name: 'ticker',
    description: 'The ticker of the Asset whose details are to be fetched',
    type: 'string',
    example: 'TICKER',
  })
  @ApiOkResponse({
    description: 'Basic details of the Asset',
    type: AssetDetailsModel,
  })
  @Get(':ticker')
  public async getDetails(@Param() { ticker }: TickerParamsDto): Promise<AssetDetailsModel> {
    const asset = await this.assetsService.findOne(ticker);

    return createAssetDetailsModel(asset);
  }

  @ApiOperation({
    summary: 'Fetch a list of Asset holders',
    description:
      'This endpoint will provide the list of Asset holders along with their current balance',
  })
  @ApiParam({
    name: 'ticker',
    description: 'The ticker of the Asset whose holders are to be fetched',
    type: 'string',
    example: 'TICKER',
  })
  @ApiQuery({
    name: 'size',
    description: 'The number of Asset holders to be fetched',
    type: 'string',
    required: false,
    example: '10',
  })
  @ApiQuery({
    name: 'start',
    description: 'Start key from which Asset holders are to be fetched',
    type: 'string',
    required: false,
  })
  @ApiArrayResponse(IdentityBalanceModel, {
    description: 'List of Asset holders, each consisting of a DID and their current Asset balance',
    paginated: true,
  })
  @Get(':ticker/holders')
  public async getHolders(
    @Param() { ticker }: TickerParamsDto,
    @Query() { size, start }: PaginatedParamsDto
  ): Promise<PaginatedResultsModel<IdentityBalanceModel>> {
    const {
      data,
      count: total,
      next,
    } = await this.assetsService.findHolders(ticker, size, start?.toString());

    return new PaginatedResultsModel({
      results: data.map(
        ({ identity, balance }) =>
          new IdentityBalanceModel({
            identity: identity.did,
            balance,
          })
      ),
      total,
      next,
    });
  }

  @ApiOperation({
    summary: 'Fetch a list of Asset documents',
    description: 'This endpoint will provide the list of documents attached to an Asset',
  })
  @ApiParam({
    name: 'ticker',
    description: 'The ticker of the Asset whose attached documents are to be fetched',
    type: 'string',
    example: 'TICKER',
  })
  @ApiQuery({
    name: 'size',
    description: 'The number of documents to be fetched',
    type: 'string',
    required: false,
    example: '10',
  })
  @ApiQuery({
    name: 'start',
    description: 'Start key from which documents are to be fetched',
    type: 'string',
    required: false,
    example: 'START_KEY',
  })
  @ApiArrayResponse(AssetDocumentModel, {
    description: 'List of documents attached to the Asset',
    paginated: true,
  })
  @Get(':ticker/documents')
  public async getDocuments(
    @Param() { ticker }: TickerParamsDto,
    @Query() { size, start }: PaginatedParamsDto
  ): Promise<PaginatedResultsModel<AssetDocumentModel>> {
    const {
      data,
      count: total,
      next,
    } = await this.assetsService.findDocuments(ticker, size, start?.toString());

    return new PaginatedResultsModel({
      results: data.map(
        ({ name, uri, contentHash, type, filedAt }) =>
          new AssetDocumentModel({
            name,
            uri,
            contentHash,
            type,
            filedAt,
          })
      ),
      total,
      next,
    });
  }

  @ApiOperation({
    summary: 'Set a list of Documents for an Asset',
    description:
      'This endpoint assigns a new list of Documents to the Asset by replacing the existing list of Documents with the ones passed in the body',
  })
  @ApiParam({
    name: 'ticker',
    description: 'The ticker of the Asset whose documents are to be updated',
    type: 'string',
    example: 'TICKER',
  })
  @ApiOkResponse({
    description: 'Details of the transaction',
  })
  @ApiNotFoundResponse({
    description: 'Asset was not found',
  })
  @ApiBadRequestResponse({
    description: 'The supplied Document list is equal to the current one',
  })
  @Post(':ticker/set-documents')
  public async setDocuments(
    @Param() { ticker }: TickerParamsDto,
    @Body() setAssetDocumentsDto: SetAssetDocumentsDto
  ): Promise<TransactionQueueModel> {
    const { transactions } = await this.assetsService.setDocuments(ticker, setAssetDocumentsDto);
    return new TransactionQueueModel({ transactions });
  }

  @ApiOperation({
    summary: 'Fetch trusted Claim Issuers of an Asset',
    description:
      'This endpoint will provide the list of all default trusted Claim Issuers of an Asset',
  })
  @ApiParam({
    name: 'ticker',
    description: 'The ticker of the Asset whose trusted Claim Issuers are to be fetched',
    type: 'string',
    example: 'TICKER',
  })
  @ApiArrayResponse(TrustedClaimIssuerModel, {
    description: 'List of trusted Claim Issuers of the Asset',
    paginated: false,
  })
  @Get(':ticker/trusted-claim-issuers')
  public async getTrustedClaimIssuers(
    @Param() { ticker }: TickerParamsDto
  ): Promise<ResultsModel<TrustedClaimIssuerModel>> {
    const results = await this.complianceService.findTrustedClaimIssuers(ticker);
    return new ResultsModel({
      results: results.map(
        ({ identity: { did }, trustedFor }) => new TrustedClaimIssuerModel({ did, trustedFor })
      ),
    });
  }

  @ApiOperation({
    summary: 'Issue more of an Asset',
    description: 'This endpoint issues more of a given Asset',
  })
  @ApiParam({
    name: 'ticker',
    description: 'The ticker of the Asset to issue',
    type: 'string',
    example: 'TICKER',
  })
  @ApiCreatedResponse({
    description: 'Details about the transaction',
    type: TransactionQueueModel,
  })
  @ApiNotFoundResponse({
    description: 'The Asset does not exist',
  })
  @Post(':ticker/issue')
  public async issue(
    @Param() { ticker }: TickerParamsDto,
    @Body() params: IssueDto
  ): Promise<TransactionQueueModel> {
    const { transactions } = await this.assetsService.issue(ticker, params);
    return new TransactionQueueModel({ transactions });
  }

  @ApiOperation({
    summary: 'Create an Asset',
    description: 'This endpoint allows for the creation of new assets',
  })
  @ApiCreatedResponse({
    description: 'Details about the transaction',
    type: TransactionQueueModel,
  })
  @ApiNotFoundResponse({
    description: 'The ticker reservation does not exist',
  })
  @ApiGoneResponse({
    description: 'The ticker has already been used to create an asset',
  })
  @Post('create-asset')
  public async createAsset(@Body() params: CreateAssetDto): Promise<TransactionQueueModel> {
    const { transactions } = await this.assetsService.createAsset(params);
    return new TransactionQueueModel({ transactions });
  }

  @ApiOperation({
<<<<<<< HEAD
    summary: 'Transfer ownership of an Asset',
    description:
      'This endpoint transfers ownership of the Asset to a `target` Identity. This generates an authorization request that must be accepted by the `target` Identity',
  })
  @ApiParam({
    name: 'ticker',
    description: 'Ticker of the Asset whose ownership is to be transferred',
=======
    summary: 'Redeem Asset tokens',
    description:
      "This endpoint allows to redeem (burn) an amount of an Asset tokens. These tokens are removed from Signer's Default Portfolio",
  })
  @ApiCreatedResponse({
    description: 'Details about the transaction',
    type: TransactionQueueModel,
  })
  @ApiNotFoundResponse({
    description: 'The Asset does not exist',
  })
  @ApiUnprocessableEntityResponse({
    description:
      "The amount to be redeemed is larger than the free balance in the Signer's Default Portfolio",
  })
  @Post(':ticker/redeem')
  public async redeem(
    @Param() { ticker }: TickerParamsDto,
    @Body() params: RedeemTokensDto
  ): Promise<TransactionQueueModel> {
    const { transactions } = await this.assetsService.redeem(ticker, params);
    return new TransactionQueueModel({ transactions });
  }

  @ApiOperation({
    summary: 'Freeze transfers for an Asset',
    description:
      'This endpoint submits a transaction that causes the Asset to become frozen. This means that it cannot be transferred or minted until it is unfrozen',
  })
  @ApiParam({
    name: 'ticker',
    description: 'The ticker of the Asset to freeze',
    type: 'string',
    example: 'TICKER',
  })
  @ApiCreatedResponse({
    description: 'Details about the transaction',
    type: TransactionQueueModel,
  })
  @ApiNotFoundResponse({
    description: 'The Asset does not exist',
  })
  @ApiUnprocessableEntityResponse({
    description: 'The Asset is already frozen',
  })
  @Post(':ticker/freeze')
  public async freeze(
    @Param() { ticker }: TickerParamsDto,
    @Body() params: SignerDto
  ): Promise<TransactionQueueModel> {
    const { transactions } = await this.assetsService.freeze(ticker, params);
    return new TransactionQueueModel({ transactions });
  }

  @ApiOperation({
    summary: 'Unfreeze transfers for an Asset',
    description:
      'This endpoint submits a transaction that unfreezes the Asset. This means that transfers and minting can be performed until it is frozen again',
  })
  @ApiParam({
    name: 'ticker',
    description: 'The ticker of the Asset to unfreeze',
>>>>>>> f9288ce5
    type: 'string',
    example: 'TICKER',
  })
  @ApiCreatedResponse({
<<<<<<< HEAD
    description: 'Newly created Authorization Request along with transaction details',
    type: CreatedAuthorizationRequestModel,
  })
  @Post(':ticker/transfer-ownership')
  public async transferOwnership(
    @Param() { ticker }: TickerParamsDto,
    @Body() params: TransferOwnershipDto
  ): Promise<CreatedAuthorizationRequestModel> {
    const { transactions, result } = await this.assetsService.transferOwnership(ticker, params);
    return new CreatedAuthorizationRequestModel({
      transactions,
      authorizationRequest: createAuthorizationRequestModel(result),
    });
=======
    description: 'Details about the transaction',
    type: TransactionQueueModel,
  })
  @ApiNotFoundResponse({
    description: 'The Asset does not exist',
  })
  @ApiUnprocessableEntityResponse({
    description: 'The Asset is already unfrozen',
  })
  @Post(':ticker/unfreeze')
  public async unfreeze(
    @Param() { ticker }: TickerParamsDto,
    @Body() params: SignerDto
  ): Promise<TransactionQueueModel> {
    const { transactions } = await this.assetsService.unfreeze(ticker, params);
    return new TransactionQueueModel({ transactions });
>>>>>>> f9288ce5
  }
}<|MERGE_RESOLUTION|>--- conflicted
+++ resolved
@@ -26,11 +26,8 @@
 import { CreatedAuthorizationRequestModel } from '~/authorizations/models/created-authorization-request.model';
 import { ApiArrayResponse } from '~/common/decorators/swagger';
 import { PaginatedParamsDto } from '~/common/dto/paginated-params.dto';
-<<<<<<< HEAD
+import { SignerDto } from '~/common/dto/signer.dto';
 import { TransferOwnershipDto } from '~/common/dto/transfer-ownership.dto';
-=======
-import { SignerDto } from '~/common/dto/signer.dto';
->>>>>>> f9288ce5
 import { PaginatedResultsModel } from '~/common/models/paginated-results.model';
 import { ResultsModel } from '~/common/models/results.model';
 import { TransactionQueueModel } from '~/common/models/transaction-queue.model';
@@ -276,7 +273,6 @@
   }
 
   @ApiOperation({
-<<<<<<< HEAD
     summary: 'Transfer ownership of an Asset',
     description:
       'This endpoint transfers ownership of the Asset to a `target` Identity. This generates an authorization request that must be accepted by the `target` Identity',
@@ -284,79 +280,14 @@
   @ApiParam({
     name: 'ticker',
     description: 'Ticker of the Asset whose ownership is to be transferred',
-=======
-    summary: 'Redeem Asset tokens',
-    description:
-      "This endpoint allows to redeem (burn) an amount of an Asset tokens. These tokens are removed from Signer's Default Portfolio",
-  })
-  @ApiCreatedResponse({
-    description: 'Details about the transaction',
-    type: TransactionQueueModel,
-  })
-  @ApiNotFoundResponse({
-    description: 'The Asset does not exist',
-  })
-  @ApiUnprocessableEntityResponse({
-    description:
-      "The amount to be redeemed is larger than the free balance in the Signer's Default Portfolio",
-  })
-  @Post(':ticker/redeem')
-  public async redeem(
-    @Param() { ticker }: TickerParamsDto,
-    @Body() params: RedeemTokensDto
-  ): Promise<TransactionQueueModel> {
-    const { transactions } = await this.assetsService.redeem(ticker, params);
-    return new TransactionQueueModel({ transactions });
-  }
-
-  @ApiOperation({
-    summary: 'Freeze transfers for an Asset',
-    description:
-      'This endpoint submits a transaction that causes the Asset to become frozen. This means that it cannot be transferred or minted until it is unfrozen',
-  })
-  @ApiParam({
-    name: 'ticker',
-    description: 'The ticker of the Asset to freeze',
-    type: 'string',
-    example: 'TICKER',
-  })
-  @ApiCreatedResponse({
-    description: 'Details about the transaction',
-    type: TransactionQueueModel,
-  })
-  @ApiNotFoundResponse({
-    description: 'The Asset does not exist',
-  })
-  @ApiUnprocessableEntityResponse({
-    description: 'The Asset is already frozen',
-  })
-  @Post(':ticker/freeze')
-  public async freeze(
-    @Param() { ticker }: TickerParamsDto,
-    @Body() params: SignerDto
-  ): Promise<TransactionQueueModel> {
-    const { transactions } = await this.assetsService.freeze(ticker, params);
-    return new TransactionQueueModel({ transactions });
-  }
-
-  @ApiOperation({
-    summary: 'Unfreeze transfers for an Asset',
-    description:
-      'This endpoint submits a transaction that unfreezes the Asset. This means that transfers and minting can be performed until it is frozen again',
-  })
-  @ApiParam({
-    name: 'ticker',
-    description: 'The ticker of the Asset to unfreeze',
->>>>>>> f9288ce5
-    type: 'string',
-    example: 'TICKER',
-  })
-  @ApiCreatedResponse({
-<<<<<<< HEAD
+    type: 'string',
+    example: 'TICKER',
+  })
+  @ApiCreatedResponse({
     description: 'Newly created Authorization Request along with transaction details',
     type: CreatedAuthorizationRequestModel,
   })
-  @Post(':ticker/transfer-ownership')
+  @Post('/:ticker/transfer-ownership')
   public async transferOwnership(
     @Param() { ticker }: TickerParamsDto,
     @Body() params: TransferOwnershipDto
@@ -366,7 +297,75 @@
       transactions,
       authorizationRequest: createAuthorizationRequestModel(result),
     });
-=======
+  }
+
+  @ApiOperation({
+    summary: 'Redeem Asset tokens',
+    description:
+      "This endpoint allows to redeem (burn) an amount of an Asset tokens. These tokens are removed from Signer's Default Portfolio",
+  })
+  @ApiCreatedResponse({
+    description: 'Details about the transaction',
+    type: TransactionQueueModel,
+  })
+  @ApiNotFoundResponse({
+    description: 'The Asset does not exist',
+  })
+  @ApiUnprocessableEntityResponse({
+    description:
+      "The amount to be redeemed is larger than the free balance in the Signer's Default Portfolio",
+  })
+  @Post(':ticker/redeem')
+  public async redeem(
+    @Param() { ticker }: TickerParamsDto,
+    @Body() params: RedeemTokensDto
+  ): Promise<TransactionQueueModel> {
+    const { transactions } = await this.assetsService.redeem(ticker, params);
+    return new TransactionQueueModel({ transactions });
+  }
+
+  @ApiOperation({
+    summary: 'Freeze transfers for an Asset',
+    description:
+      'This endpoint submits a transaction that causes the Asset to become frozen. This means that it cannot be transferred or minted until it is unfrozen',
+  })
+  @ApiParam({
+    name: 'ticker',
+    description: 'The ticker of the Asset to freeze',
+    type: 'string',
+    example: 'TICKER',
+  })
+  @ApiCreatedResponse({
+    description: 'Details about the transaction',
+    type: TransactionQueueModel,
+  })
+  @ApiNotFoundResponse({
+    description: 'The Asset does not exist',
+  })
+  @ApiUnprocessableEntityResponse({
+    description: 'The Asset is already frozen',
+  })
+  @Post(':ticker/freeze')
+  public async freeze(
+    @Param() { ticker }: TickerParamsDto,
+    @Body() params: SignerDto
+  ): Promise<TransactionQueueModel> {
+    const { transactions } = await this.assetsService.freeze(ticker, params);
+    return new TransactionQueueModel({ transactions });
+  }
+
+  @ApiOperation({
+    summary: 'Unfreeze transfers for an Asset',
+    description:
+      'This endpoint submits a transaction that unfreezes the Asset. This means that transfers and minting can be performed until it is frozen again',
+  })
+  @ApiParam({
+    name: 'ticker',
+    description: 'The ticker of the Asset to unfreeze',
+    type: 'string',
+    example: 'TICKER',
+  })
+  @ApiCreatedResponse({
     description: 'Details about the transaction',
     type: TransactionQueueModel,
   })
@@ -383,6 +382,5 @@
   ): Promise<TransactionQueueModel> {
     const { transactions } = await this.assetsService.unfreeze(ticker, params);
     return new TransactionQueueModel({ transactions });
->>>>>>> f9288ce5
   }
 }