--- conflicted
+++ resolved
@@ -1,5 +1,6 @@
 import { Body, Controller, Get, Param, Post, Query } from '@nestjs/common';
 import {
+  ApiBadRequestResponse,
   ApiCreatedResponse,
   ApiGoneResponse,
   ApiNotFoundResponse,
@@ -14,11 +15,7 @@
 import { createAssetDetailsModel } from '~/assets/assets.util';
 import { CreateAssetDto } from '~/assets/dto/create-asset.dto';
 import { IssueDto } from '~/assets/dto/issue.dto';
-<<<<<<< HEAD
-=======
-import { ReserveTickerDto } from '~/assets/dto/reserve-ticker.dto';
 import { SetAssetDocumentsDto } from '~/assets/dto/set-asset-documents.dto';
->>>>>>> bf8edea2
 import { TickerParamsDto } from '~/assets/dto/ticker-params.dto';
 import { AssetDetailsModel } from '~/assets/models/asset-details.model';
 import { AssetDocumentModel } from '~/assets/models/asset-document.model';
