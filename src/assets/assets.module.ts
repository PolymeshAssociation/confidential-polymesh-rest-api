/* istanbul ignore file */

import { forwardRef, Module } from '@nestjs/common';

import { AssetsController } from '~/assets/assets.controller';
import { AssetsService } from '~/assets/assets.service';
import { ComplianceModule } from '~/compliance/compliance.module';
import { PolymeshModule } from '~/polymesh/polymesh.module';
<<<<<<< HEAD
import { RelayerAccountsModule } from '~/relayer-accounts/relayer-accounts.module';
import { TransactionsModule } from '~/transactions/transactions.module';

@Module({
  imports: [
    PolymeshModule,
    RelayerAccountsModule,
    forwardRef(() => ComplianceModule),
    TransactionsModule,
  ],
=======
import { SigningModule } from '~/signing/signing.module';

@Module({
  imports: [PolymeshModule, SigningModule, forwardRef(() => ComplianceModule)],
>>>>>>> acb9460c
  controllers: [AssetsController],
  providers: [AssetsService],
  exports: [AssetsService],
})
export class AssetsModule {}<|MERGE_RESOLUTION|>--- conflicted
+++ resolved
@@ -6,23 +6,10 @@
 import { AssetsService } from '~/assets/assets.service';
 import { ComplianceModule } from '~/compliance/compliance.module';
 import { PolymeshModule } from '~/polymesh/polymesh.module';
-<<<<<<< HEAD
-import { RelayerAccountsModule } from '~/relayer-accounts/relayer-accounts.module';
-import { TransactionsModule } from '~/transactions/transactions.module';
-
-@Module({
-  imports: [
-    PolymeshModule,
-    RelayerAccountsModule,
-    forwardRef(() => ComplianceModule),
-    TransactionsModule,
-  ],
-=======
 import { SigningModule } from '~/signing/signing.module';
 
 @Module({
   imports: [PolymeshModule, SigningModule, forwardRef(() => ComplianceModule)],
->>>>>>> acb9460c
   controllers: [AssetsController],
   providers: [AssetsService],
   exports: [AssetsService],
