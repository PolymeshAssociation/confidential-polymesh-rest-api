/* eslint-disable import/first */
const mockIsPolymeshError = jest.fn();
const mockIsPolymeshTransaction = jest.fn();

import { NotFoundException } from '@nestjs/common';
import { Test, TestingModule } from '@nestjs/testing';
import { BigNumber } from '@polymathnetwork/polymesh-sdk';
import { ErrorCode, KnownAssetType, TxTags } from '@polymathnetwork/polymesh-sdk/types';

import { MAX_CONTENT_HASH_LENGTH } from '~/assets/assets.consts';
import { AssetsService } from '~/assets/assets.service';
import { AssetDocumentDto } from '~/assets/dto/asset-document.dto';
import { TransactionType } from '~/common/types';
import { POLYMESH_API } from '~/polymesh/polymesh.consts';
import { PolymeshModule } from '~/polymesh/polymesh.module';
import { PolymeshService } from '~/polymesh/polymesh.service';
import { PortfolioDto } from '~/portfolios/dto/portfolio.dto';
import { mockSigningProvider } from '~/signing/signing.mock';
import { MockAsset, MockPolymesh, MockTransactionQueue } from '~/test-utils/mocks';
import { MockSigningService } from '~/test-utils/service-mocks';

jest.mock('@polymathnetwork/polymesh-sdk/utils', () => ({
  ...jest.requireActual('@polymathnetwork/polymesh-sdk/utils'),
  isPolymeshError: mockIsPolymeshError,
  isPolymeshTransaction: mockIsPolymeshTransaction,
}));

describe('AssetsService', () => {
  let service: AssetsService;
  let polymeshService: PolymeshService;
  let mockPolymeshApi: MockPolymesh;
  let mockSigningService: MockSigningService;

  beforeEach(async () => {
    mockPolymeshApi = new MockPolymesh();
    mockSigningService = mockSigningProvider.useValue;
    const module: TestingModule = await Test.createTestingModule({
      imports: [PolymeshModule],
      providers: [AssetsService, mockSigningProvider],
    })
      .overrideProvider(POLYMESH_API)
      .useValue(mockPolymeshApi)
      .compile();

    service = module.get<AssetsService>(AssetsService);
    polymeshService = module.get<PolymeshService>(PolymeshService);

    mockIsPolymeshTransaction.mockReturnValue(true);
  });

  afterAll(() => {
    mockIsPolymeshTransaction.mockReset();
  });

  afterEach(async () => {
    await polymeshService.close();
  });

  it('should be defined', () => {
    expect(service).toBeDefined();
  });

  describe('findOne', () => {
    beforeEach(() => {
      mockIsPolymeshError.mockReturnValue(false);
    });

    afterAll(() => {
      mockIsPolymeshError.mockReset();
    });

    describe('if the Asset does not exist', () => {
      it('should throw a NotFoundException', async () => {
        const mockError = {
          code: ErrorCode.DataUnavailable,
          message: 'There is no Asset with ticker',
        };
        mockPolymeshApi.assets.getAsset.mockImplementation(() => {
          throw mockError;
        });

        mockIsPolymeshError.mockReturnValue(true);

        let error;
        try {
          await service.findOne('TICKER');
        } catch (err) {
          error = err;
        }

        expect(error).toBeInstanceOf(NotFoundException);
      });
    });
    describe('if there is a different error', () => {
      it('should pass the error along the chain', async () => {
        let expectedError = new Error('foo');
        mockPolymeshApi.assets.getAsset.mockImplementation(() => {
          throw expectedError;
        });

        let error;
        try {
          await service.findOne('TICKER');
        } catch (err) {
          error = err;
        }

        expect(error).toEqual(expectedError);

        expectedError = new Error('Something else');

        mockIsPolymeshError.mockReturnValue(true);

        error = null;
        try {
          await service.findOne('TICKER');
        } catch (err) {
          error = err;
        }

        expect(error).toEqual(expectedError);
      });
    });
    describe('otherwise', () => {
      it('should return the Asset', async () => {
        const mockAsset = new MockAsset();

        mockPolymeshApi.assets.getAsset.mockReturnValue(mockAsset);

        const result = await service.findOne('TICKER');

        expect(result).toEqual(mockAsset);
      });
    });
  });

  describe('findAllByOwner', () => {
    describe('if the identity does not exist', () => {
      it('should throw a NotFoundException', async () => {
        mockPolymeshApi.identities.isIdentityValid.mockResolvedValue(false);

        let error;
        try {
          await service.findAllByOwner('TICKER');
        } catch (err) {
          error = err;
        }

        expect(error).toBeInstanceOf(NotFoundException);
      });
    });
    describe('otherwise', () => {
      it('should return a list of Assets', async () => {
        mockPolymeshApi.identities.isIdentityValid.mockResolvedValue(true);

        const assets = [{ ticker: 'FOO' }, { ticker: 'BAR' }, { ticker: 'BAZ' }];

        mockPolymeshApi.assets.getAssets.mockResolvedValue(assets);

        const result = await service.findAllByOwner('0x1');

        expect(result).toEqual(assets);
      });
    });
  });

  describe('findHolders', () => {
    const mockHolders = {
      data: [
        {
          identity: '0x6'.padEnd(66, '0'),
          balance: new BigNumber(1),
        },
      ],
      next: '0xddddd',
      count: new BigNumber(2),
    };

    it('should return the list of Asset holders', async () => {
      const mockAsset = new MockAsset();

      const findOneSpy = jest.spyOn(service, 'findOne');
      // eslint-disable-next-line @typescript-eslint/no-explicit-any
      findOneSpy.mockResolvedValue(mockAsset as any);
      mockAsset.assetHolders.get.mockResolvedValue(mockHolders);

      const result = await service.findHolders('TICKER', new BigNumber(10));
      expect(result).toEqual(mockHolders);
      findOneSpy.mockRestore();
    });

    it('should return the list of Asset holders from a start value', async () => {
      const mockAsset = new MockAsset();

      const findOneSpy = jest.spyOn(service, 'findOne');
      // eslint-disable-next-line @typescript-eslint/no-explicit-any
      findOneSpy.mockResolvedValue(mockAsset as any);
      mockAsset.assetHolders.get.mockResolvedValue(mockHolders);

      const result = await service.findHolders('TICKER', new BigNumber(10), 'NEXT_KEY');
      expect(result).toEqual(mockHolders);
      findOneSpy.mockRestore();
    });
  });

  describe('findDocuments', () => {
    const mockAssetDocuments = {
      data: [
        {
          name: 'TEST-DOC',
          uri: 'URI',
          contentHash: '0x'.padEnd(MAX_CONTENT_HASH_LENGTH, 'a'),
        },
      ],
      next: '0xddddd',
      count: new BigNumber(2),
    };

    it('should return the list of Asset documents', async () => {
      const mockAsset = new MockAsset();

      const findOneSpy = jest.spyOn(service, 'findOne');
      // eslint-disable-next-line @typescript-eslint/no-explicit-any
      findOneSpy.mockResolvedValue(mockAsset as any);
      mockAsset.documents.get.mockResolvedValue(mockAssetDocuments);

      const result = await service.findDocuments('TICKER', new BigNumber(10));
      expect(result).toEqual(mockAssetDocuments);
      findOneSpy.mockRestore();
    });

    it('should return the list of Asset documents from a start value', async () => {
      const mockAsset = new MockAsset();

      const findOneSpy = jest.spyOn(service, 'findOne');
      // eslint-disable-next-line @typescript-eslint/no-explicit-any
      findOneSpy.mockResolvedValue(mockAsset as any);
      mockAsset.documents.get.mockResolvedValue(mockAssetDocuments);

      const result = await service.findDocuments('TICKER', new BigNumber(10), 'NEXT_KEY');
      expect(result).toEqual(mockAssetDocuments);
      findOneSpy.mockRestore();
    });
  });

  describe('setDocuments', () => {
    it('should run a set procedure and return the queue results', async () => {
      const mockAsset = new MockAsset();
      const mockTransactions = [
        {
          blockHash: '0x1',
          txHash: '0x2',
          blockNumber: new BigNumber(1),
          tag: TxTags.asset.AddDocuments,
        },
      ];
      const mockQueue = new MockTransactionQueue(mockTransactions);
      mockQueue.run.mockResolvedValue(mockAsset);

      const findOneSpy = jest.spyOn(service, 'findOne');
      // eslint-disable-next-line @typescript-eslint/no-explicit-any
      findOneSpy.mockResolvedValue(mockAsset as any);

      mockAsset.documents.set.mockResolvedValue(mockQueue);

      const address = 'address';
      mockSigningService.getAddressByHandle.mockReturnValue(address);

      const body = {
        signer: 'signer',
        documents: [
          new AssetDocumentDto({
            name: 'TEST-DOC',
            uri: 'URI',
            contentHash: '0x'.padEnd(MAX_CONTENT_HASH_LENGTH, 'a'),
          }),
        ],
      };

      const result = await service.setDocuments('TICKER', body);
      expect(result).toEqual({
        result: mockAsset,
        transactions: [
          {
            blockHash: '0x1',
            transactionHash: '0x2',
            blockNumber: new BigNumber(1),
            transactionTag: TxTags.asset.AddDocuments,
            type: TransactionType.Single,
          },
        ],
      });
      expect(mockAsset.documents.set).toHaveBeenCalledWith(
        { documents: body.documents },
        { signingAccount: address }
      );
      findOneSpy.mockRestore();
    });
  });

  describe('createAsset', () => {
    const createBody = {
      signer: '0x6000',
      name: 'Ticker Corp',
      ticker: 'TICKER',
      isDivisible: false,
      assetType: KnownAssetType.EquityCommon,
      requireInvestorUniqueness: false,
    };
    describe('if there is an error', () => {
      it('should pass it up the chain', async () => {
        const expectedError = new Error('Some error');

        mockPolymeshApi.assets.createAsset.mockImplementation(() => {
          throw expectedError;
        });

        mockSigningService.getAddressByHandle.mockReturnValue('address');

        let error;
        try {
          await service.createAsset(createBody);
        } catch (err) {
          error = err;
        }

        expect(error).toEqual(expectedError);
      });
    });
    describe('otherwise', () => {
      it('should create the asset', async () => {
        const mockAsset = new MockAsset();
        const transactions = [
          {
            blockHash: '0x1',
            txHash: '0x2',
            blockNumber: new BigNumber(1),
            tag: TxTags.asset.CreateAsset,
          },
        ];
        const mockQueue = new MockTransactionQueue(transactions);
        mockQueue.run.mockResolvedValue(mockAsset);
        mockPolymeshApi.assets.createAsset.mockResolvedValue(mockQueue);

        const address = 'address';
        mockSigningService.getAddressByHandle.mockReturnValue(address);
        const result = await service.createAsset(createBody);
        expect(result).toEqual({
          result: mockAsset,
          transactions: [
            {
              blockHash: '0x1',
              transactionHash: '0x2',
              blockNumber: new BigNumber(1),
              transactionTag: TxTags.asset.CreateAsset,
              type: TransactionType.Single,
            },
          ],
        });
      });
    });
  });

  describe('issue', () => {
    const issueBody = {
      signer: '0x6000',
      amount: new BigNumber(1000),
    };
    it('should issue the asset', async () => {
      const transactions = [
        {
          blockHash: '0x1',
          txHash: '0x2',
          blockNumber: new BigNumber(1),
          tag: TxTags.asset.Issue,
        },
      ];
      const findSpy = jest.spyOn(service, 'findOne');

      const mockQueue = new MockTransactionQueue(transactions);
      const mockAsset = new MockAsset();
      mockAsset.issuance.issue.mockResolvedValue(mockQueue);
      // eslint-disable-next-line @typescript-eslint/no-explicit-any
      findSpy.mockResolvedValue(mockAsset as any);

      const address = 'address';
      mockSigningService.getAddressByHandle.mockReturnValue(address);
      const result = await service.issue('TICKER', issueBody);
      expect(result).toEqual({
        result: undefined,
        transactions: [
          {
            blockHash: '0x1',
            transactionHash: '0x2',
            blockNumber: new BigNumber(1),
            transactionTag: TxTags.asset.Issue,
            type: TransactionType.Single,
          },
        ],
      });
      findSpy.mockRestore();
    });
  });

<<<<<<< HEAD
  describe('controllerTransfer', () => {
    it('should run a controllerTransfer procedure and return the queue results', async () => {
      const signer = '0x6000';
      const origin = new PortfolioDto({ id: new BigNumber(1), did: '0x1000' });
      const amount = new BigNumber(100);

=======
  describe('freeze', () => {
    const freezeBody = {
      signer: '0x6000',
    };
    it('should freeze the asset', async () => {
>>>>>>> e4dabb8c
      const transactions = [
        {
          blockHash: '0x1',
          txHash: '0x2',
          blockNumber: new BigNumber(1),
<<<<<<< HEAD
          tag: TxTags.asset.ControllerTransfer,
        },
      ];

      const mockQueue = new MockTransactionQueue(transactions);

      const mockAsset = new MockAsset();
      mockAsset.controllerTransfer.mockResolvedValue(mockQueue);

      const findSpy = jest.spyOn(service, 'findOne');
=======
          tag: TxTags.asset.Freeze,
        },
      ];
      const findSpy = jest.spyOn(service, 'findOne');

      const mockQueue = new MockTransactionQueue(transactions);
      const mockAsset = new MockAsset();
      mockAsset.freeze.mockResolvedValue(mockQueue);
>>>>>>> e4dabb8c
      // eslint-disable-next-line @typescript-eslint/no-explicit-any
      findSpy.mockResolvedValue(mockAsset as any);

      const address = 'address';
      mockSigningService.getAddressByHandle.mockReturnValue(address);
<<<<<<< HEAD

      const result = await service.controllerTransfer('TICKER', { signer, origin, amount });

=======
      const result = await service.freeze('TICKER', freezeBody);
>>>>>>> e4dabb8c
      expect(result).toEqual({
        result: undefined,
        transactions: [
          {
            blockHash: '0x1',
            transactionHash: '0x2',
            blockNumber: new BigNumber(1),
<<<<<<< HEAD
            transactionTag: TxTags.asset.ControllerTransfer,
=======
            transactionTag: TxTags.asset.Freeze,
>>>>>>> e4dabb8c
            type: TransactionType.Single,
          },
        ],
      });
<<<<<<< HEAD

      expect(mockAsset.controllerTransfer).toHaveBeenCalledWith(
        {
          originPortfolio: {
            identity: '0x1000',
            id: new BigNumber(1),
          },
          amount,
        },
        { signingAccount: address }
      );
=======
      findSpy.mockRestore();
    });
  });

  describe('unfreeze', () => {
    const unfreezeBody = {
      signer: '0x6000',
    };
    it('should unfreeze the asset', async () => {
      const transactions = [
        {
          blockHash: '0x1',
          txHash: '0x2',
          blockNumber: new BigNumber(1),
          tag: TxTags.asset.Unfreeze,
        },
      ];
      const findSpy = jest.spyOn(service, 'findOne');

      const mockQueue = new MockTransactionQueue(transactions);
      const mockAsset = new MockAsset();
      mockAsset.unfreeze.mockResolvedValue(mockQueue);
      // eslint-disable-next-line @typescript-eslint/no-explicit-any
      findSpy.mockResolvedValue(mockAsset as any);

      const address = 'address';
      mockSigningService.getAddressByHandle.mockReturnValue(address);
      const result = await service.unfreeze('TICKER', unfreezeBody);
      expect(result).toEqual({
        result: undefined,
        transactions: [
          {
            blockHash: '0x1',
            transactionHash: '0x2',
            blockNumber: new BigNumber(1),
            transactionTag: TxTags.asset.Unfreeze,
            type: TransactionType.Single,
          },
        ],
      });
>>>>>>> e4dabb8c
      findSpy.mockRestore();
    });
  });
});<|MERGE_RESOLUTION|>--- conflicted
+++ resolved
@@ -402,37 +402,16 @@
     });
   });
 
-<<<<<<< HEAD
-  describe('controllerTransfer', () => {
-    it('should run a controllerTransfer procedure and return the queue results', async () => {
-      const signer = '0x6000';
-      const origin = new PortfolioDto({ id: new BigNumber(1), did: '0x1000' });
-      const amount = new BigNumber(100);
-
-=======
   describe('freeze', () => {
     const freezeBody = {
       signer: '0x6000',
     };
     it('should freeze the asset', async () => {
->>>>>>> e4dabb8c
       const transactions = [
         {
           blockHash: '0x1',
           txHash: '0x2',
           blockNumber: new BigNumber(1),
-<<<<<<< HEAD
-          tag: TxTags.asset.ControllerTransfer,
-        },
-      ];
-
-      const mockQueue = new MockTransactionQueue(transactions);
-
-      const mockAsset = new MockAsset();
-      mockAsset.controllerTransfer.mockResolvedValue(mockQueue);
-
-      const findSpy = jest.spyOn(service, 'findOne');
-=======
           tag: TxTags.asset.Freeze,
         },
       ];
@@ -441,19 +420,12 @@
       const mockQueue = new MockTransactionQueue(transactions);
       const mockAsset = new MockAsset();
       mockAsset.freeze.mockResolvedValue(mockQueue);
->>>>>>> e4dabb8c
       // eslint-disable-next-line @typescript-eslint/no-explicit-any
       findSpy.mockResolvedValue(mockAsset as any);
 
       const address = 'address';
       mockSigningService.getAddressByHandle.mockReturnValue(address);
-<<<<<<< HEAD
-
-      const result = await service.controllerTransfer('TICKER', { signer, origin, amount });
-
-=======
       const result = await service.freeze('TICKER', freezeBody);
->>>>>>> e4dabb8c
       expect(result).toEqual({
         result: undefined,
         transactions: [
@@ -461,28 +433,11 @@
             blockHash: '0x1',
             transactionHash: '0x2',
             blockNumber: new BigNumber(1),
-<<<<<<< HEAD
-            transactionTag: TxTags.asset.ControllerTransfer,
-=======
             transactionTag: TxTags.asset.Freeze,
->>>>>>> e4dabb8c
             type: TransactionType.Single,
           },
         ],
       });
-<<<<<<< HEAD
-
-      expect(mockAsset.controllerTransfer).toHaveBeenCalledWith(
-        {
-          originPortfolio: {
-            identity: '0x1000',
-            id: new BigNumber(1),
-          },
-          amount,
-        },
-        { signingAccount: address }
-      );
-=======
       findSpy.mockRestore();
     });
   });
@@ -523,8 +478,63 @@
           },
         ],
       });
->>>>>>> e4dabb8c
       findSpy.mockRestore();
     });
   });
+
+  describe('controllerTransfer', () => {
+    it('should run a controllerTransfer procedure and return the queue results', async () => {
+      const signer = '0x6000';
+      const origin = new PortfolioDto({ id: new BigNumber(1), did: '0x1000' });
+      const amount = new BigNumber(100);
+
+      const transactions = [
+        {
+          blockHash: '0x1',
+          txHash: '0x2',
+          blockNumber: new BigNumber(1),
+          tag: TxTags.asset.ControllerTransfer,
+        },
+      ];
+
+      const mockQueue = new MockTransactionQueue(transactions);
+
+      const mockAsset = new MockAsset();
+      mockAsset.controllerTransfer.mockResolvedValue(mockQueue);
+
+      const findSpy = jest.spyOn(service, 'findOne');
+      // eslint-disable-next-line @typescript-eslint/no-explicit-any
+      findSpy.mockResolvedValue(mockAsset as any);
+
+      const address = 'address';
+      mockSigningService.getAddressByHandle.mockReturnValue(address);
+
+      const result = await service.controllerTransfer('TICKER', { signer, origin, amount });
+
+      expect(result).toEqual({
+        result: undefined,
+        transactions: [
+          {
+            blockHash: '0x1',
+            transactionHash: '0x2',
+            blockNumber: new BigNumber(1),
+            transactionTag: TxTags.asset.ControllerTransfer,
+            type: TransactionType.Single,
+          },
+        ],
+      });
+
+      expect(mockAsset.controllerTransfer).toHaveBeenCalledWith(
+        {
+          originPortfolio: {
+            identity: '0x1000',
+            id: new BigNumber(1),
+          },
+          amount,
+        },
+        { signingAccount: address }
+      );
+      findSpy.mockRestore();
+    });
+  });
 });