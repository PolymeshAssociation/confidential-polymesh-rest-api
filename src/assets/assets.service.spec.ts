/* eslint-disable import/first */
const mockIsPolymeshError = jest.fn();
const mockIsPolymeshTransaction = jest.fn();

import { NotFoundException } from '@nestjs/common';
import { Test, TestingModule } from '@nestjs/testing';
import { BigNumber } from '@polymathnetwork/polymesh-sdk';
import { ErrorCode, KnownAssetType, TxTags } from '@polymathnetwork/polymesh-sdk/types';

import { MAX_CONTENT_HASH_LENGTH } from '~/assets/assets.consts';
import { AssetsService } from '~/assets/assets.service';
import { TransactionType } from '~/common/types';
import { POLYMESH_API } from '~/polymesh/polymesh.consts';
import { PolymeshModule } from '~/polymesh/polymesh.module';
import { PolymeshService } from '~/polymesh/polymesh.service';
import { mockSigningProvider } from '~/signing/signing.mock';
import { MockAsset, MockPolymesh, MockTransactionQueue } from '~/test-utils/mocks';
import { MockSigningService } from '~/test-utils/service-mocks';

jest.mock('@polymathnetwork/polymesh-sdk/utils', () => ({
  ...jest.requireActual('@polymathnetwork/polymesh-sdk/utils'),
  isPolymeshError: mockIsPolymeshError,
  isPolymeshTransaction: mockIsPolymeshTransaction,
}));

describe('AssetsService', () => {
  let service: AssetsService;
  let polymeshService: PolymeshService;
  let mockPolymeshApi: MockPolymesh;
  let mockSigningService: MockSigningService;

  beforeEach(async () => {
    mockPolymeshApi = new MockPolymesh();
    mockSigningService = new MockSigningService();
    const module: TestingModule = await Test.createTestingModule({
      imports: [PolymeshModule],
      providers: [AssetsService, mockSigningProvider],
    })
      .overrideProvider(POLYMESH_API)
      .useValue(mockPolymeshApi)
      .compile();

    service = module.get<AssetsService>(AssetsService);
    polymeshService = module.get<PolymeshService>(PolymeshService);

    mockIsPolymeshTransaction.mockReturnValue(true);
  });

  afterAll(() => {
    mockIsPolymeshTransaction.mockReset();
  });

  afterEach(async () => {
    await polymeshService.close();
  });

  it('should be defined', () => {
    expect(service).toBeDefined();
  });

  describe('findOne', () => {
    beforeEach(() => {
      mockIsPolymeshError.mockReturnValue(false);
    });

    afterAll(() => {
      mockIsPolymeshError.mockReset();
    });

    describe('if the Asset does not exist', () => {
      it('should throw a NotFoundException', async () => {
        const mockError = {
          code: ErrorCode.DataUnavailable,
          message: 'There is no Asset with ticker',
        };
        mockPolymeshApi.assets.getAsset.mockImplementation(() => {
          throw mockError;
        });

        mockIsPolymeshError.mockReturnValue(true);

        let error;
        try {
          await service.findOne('TICKER');
        } catch (err) {
          error = err;
        }

        expect(error).toBeInstanceOf(NotFoundException);
      });
    });
    describe('if there is a different error', () => {
      it('should pass the error along the chain', async () => {
        let expectedError = new Error('foo');
        mockPolymeshApi.assets.getAsset.mockImplementation(() => {
          throw expectedError;
        });

        let error;
        try {
          await service.findOne('TICKER');
        } catch (err) {
          error = err;
        }

        expect(error).toEqual(expectedError);

        expectedError = new Error('Something else');

        mockIsPolymeshError.mockReturnValue(true);

        error = null;
        try {
          await service.findOne('TICKER');
        } catch (err) {
          error = err;
        }

        expect(error).toEqual(expectedError);
      });
    });
    describe('otherwise', () => {
      it('should return the Asset', async () => {
        const mockAsset = new MockAsset();

        mockPolymeshApi.assets.getAsset.mockReturnValue(mockAsset);

        const result = await service.findOne('TICKER');

        expect(result).toEqual(mockAsset);
      });
    });
  });

  describe('findAllByOwner', () => {
    describe('if the identity does not exist', () => {
      it('should throw a NotFoundException', async () => {
        mockPolymeshApi.identities.isIdentityValid.mockResolvedValue(false);

        let error;
        try {
          await service.findAllByOwner('TICKER');
        } catch (err) {
          error = err;
        }

        expect(error).toBeInstanceOf(NotFoundException);
      });
    });
    describe('otherwise', () => {
      it('should return a list of Assets', async () => {
        mockPolymeshApi.identities.isIdentityValid.mockResolvedValue(true);

        const assets = [{ ticker: 'FOO' }, { ticker: 'BAR' }, { ticker: 'BAZ' }];

        mockPolymeshApi.assets.getAssets.mockResolvedValue(assets);

        const result = await service.findAllByOwner('0x1');

        expect(result).toEqual(assets);
      });
    });
  });

  describe('findHolders', () => {
    const mockHolders = {
      data: [
        {
          identity: '0x6'.padEnd(66, '0'),
          balance: new BigNumber(1),
        },
      ],
      next: '0xddddd',
      count: new BigNumber(2),
    };

    it('should return the list of Asset holders', async () => {
      const mockAsset = new MockAsset();

      const findOneSpy = jest.spyOn(service, 'findOne');
      // eslint-disable-next-line @typescript-eslint/no-explicit-any
      findOneSpy.mockResolvedValue(mockAsset as any);
      mockAsset.assetHolders.get.mockResolvedValue(mockHolders);

      const result = await service.findHolders('TICKER', new BigNumber(10));
      expect(result).toEqual(mockHolders);
      findOneSpy.mockRestore();
    });

    it('should return the list of Asset holders from a start value', async () => {
      const mockAsset = new MockAsset();

      const findOneSpy = jest.spyOn(service, 'findOne');
      // eslint-disable-next-line @typescript-eslint/no-explicit-any
      findOneSpy.mockResolvedValue(mockAsset as any);
      mockAsset.assetHolders.get.mockResolvedValue(mockHolders);

      const result = await service.findHolders('TICKER', new BigNumber(10), 'NEXT_KEY');
      expect(result).toEqual(mockHolders);
      findOneSpy.mockRestore();
    });
  });

  describe('findDocuments', () => {
    const mockAssetDocuments = {
      data: [
        {
          name: 'TEST-DOC',
          uri: 'URI',
          contentHash: '0x'.padEnd(MAX_CONTENT_HASH_LENGTH, 'a'),
        },
      ],
      next: '0xddddd',
      count: new BigNumber(2),
    };

    it('should return the list of Asset documents', async () => {
      const mockAsset = new MockAsset();

      const findOneSpy = jest.spyOn(service, 'findOne');
      // eslint-disable-next-line @typescript-eslint/no-explicit-any
      findOneSpy.mockResolvedValue(mockAsset as any);
      mockAsset.documents.get.mockResolvedValue(mockAssetDocuments);

      const result = await service.findDocuments('TICKER', new BigNumber(10));
      expect(result).toEqual(mockAssetDocuments);
      findOneSpy.mockRestore();
    });

    it('should return the list of Asset documents from a start value', async () => {
      const mockAsset = new MockAsset();

      const findOneSpy = jest.spyOn(service, 'findOne');
      // eslint-disable-next-line @typescript-eslint/no-explicit-any
      findOneSpy.mockResolvedValue(mockAsset as any);
      mockAsset.documents.get.mockResolvedValue(mockAssetDocuments);

      const result = await service.findDocuments('TICKER', new BigNumber(10), 'NEXT_KEY');
      expect(result).toEqual(mockAssetDocuments);
      findOneSpy.mockRestore();
    });
  });

  describe('createAsset', () => {
    const createBody = {
      signer: '0x6000',
      name: 'Berkshire Class A',
      ticker: 'TICKER',
      isDivisible: false,
      assetType: KnownAssetType.EquityCommon,
      requireInvestorUniqueness: false,
    };
    describe('if there is an error', () => {
      it('should pass it up the chain', async () => {
        const expectedError = new Error('Some error');

        mockPolymeshApi.assets.createAsset.mockImplementation(() => {
          throw expectedError;
        });

        mockSigningService.getAddressByHandle.mockReturnValue('address');

        let error;
        try {
          await service.createAsset(createBody);
        } catch (err) {
          error = err;
        }

        expect(error).toEqual(expectedError);
      });
    });
    describe('otherwise', () => {
      it('should create the asset', async () => {
        const mockAsset = new MockAsset();
        const transactions = [
          {
            blockHash: '0x1',
            txHash: '0x2',
            blockNumber: new BigNumber(1),
            tag: TxTags.asset.CreateAsset,
          },
        ];
        const mockQueue = new MockTransactionQueue(transactions);
        mockQueue.run.mockResolvedValue(mockAsset);
        mockPolymeshApi.assets.createAsset.mockResolvedValue(mockQueue);

        const address = 'address';
        mockSigningService.getAddressByHandle.mockReturnValue(address);
        const result = await service.createAsset(createBody);
        expect(result).toEqual({
          result: mockAsset,
          transactions: [
            {
              blockHash: '0x1',
              transactionHash: '0x2',
              blockNumber: new BigNumber(1),
              transactionTag: TxTags.asset.CreateAsset,
              type: TransactionType.Single,
            },
          ],
        });
      });
    });
  });

  describe('issueAsset', () => {
    const issueBody = {
      signer: '0x6000',
      amount: new BigNumber(1000),
    };
    it('should issue the asset', async () => {
      const transactions = [
        {
          blockHash: '0x1',
          txHash: '0x2',
          blockNumber: new BigNumber(1),
          tag: TxTags.asset.Issue,
        },
      ];
      const findSpy = jest.spyOn(service, 'findOne');

      const mockQueue = new MockTransactionQueue(transactions);
      const mockAsset = {
        issuance: { issue: jest.fn().mockResolvedValue(mockQueue) },
      };
      // eslint-disable-next-line @typescript-eslint/no-explicit-any
      findSpy.mockResolvedValue(mockAsset as any);

      const address = 'address';
      mockSigningService.getAddressByHandle.mockReturnValue(address);
      const result = await service.issue('TICKER', issueBody);
      expect(result).toEqual({
        result: undefined,
        transactions: [
          {
            blockHash: '0x1',
            transactionHash: '0x2',
            blockNumber: new BigNumber(1),
            transactionTag: TxTags.asset.Issue,
            type: TransactionType.Single,
          },
        ],
      });
      findSpy.mockRestore();
    });
  });
<<<<<<< HEAD
=======

  describe('registerTicker', () => {
    describe('otherwise', () => {
      it('should register the ticker', async () => {
        const transactions = [
          {
            blockHash: '0x1',
            txHash: '0x2',
            blockNumber: new BigNumber(1),
            tag: TxTags.asset.RegisterTicker,
          },
        ];

        const mockQueue = new MockTransactionQueue(transactions);
        mockPolymeshApi.assets.reserveTicker.mockResolvedValue(mockQueue);

        const registerBody = {
          signer: '0x6000',
          ticker: 'BRK.A',
        };

        const address = 'address';
        mockSigningService.getAddressByHandle.mockReturnValue(address);
        const result = await service.registerTicker(registerBody);
        expect(result).toEqual({
          result: undefined,
          transactions: [
            {
              blockHash: '0x1',
              transactionHash: '0x2',
              blockNumber: new BigNumber(1),
              transactionTag: TxTags.asset.RegisterTicker,
              type: TransactionType.Single,
            },
          ],
        });
      });
    });
  });
>>>>>>> fbd3af7e
});<|MERGE_RESOLUTION|>--- conflicted
+++ resolved
@@ -345,46 +345,4 @@
       findSpy.mockRestore();
     });
   });
-<<<<<<< HEAD
-=======
-
-  describe('registerTicker', () => {
-    describe('otherwise', () => {
-      it('should register the ticker', async () => {
-        const transactions = [
-          {
-            blockHash: '0x1',
-            txHash: '0x2',
-            blockNumber: new BigNumber(1),
-            tag: TxTags.asset.RegisterTicker,
-          },
-        ];
-
-        const mockQueue = new MockTransactionQueue(transactions);
-        mockPolymeshApi.assets.reserveTicker.mockResolvedValue(mockQueue);
-
-        const registerBody = {
-          signer: '0x6000',
-          ticker: 'BRK.A',
-        };
-
-        const address = 'address';
-        mockSigningService.getAddressByHandle.mockReturnValue(address);
-        const result = await service.registerTicker(registerBody);
-        expect(result).toEqual({
-          result: undefined,
-          transactions: [
-            {
-              blockHash: '0x1',
-              transactionHash: '0x2',
-              blockNumber: new BigNumber(1),
-              transactionTag: TxTags.asset.RegisterTicker,
-              type: TransactionType.Single,
-            },
-          ],
-        });
-      });
-    });
-  });
->>>>>>> fbd3af7e
 });