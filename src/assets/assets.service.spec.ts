--- conflicted
+++ resolved
@@ -406,7 +406,6 @@
     });
   });
 
-<<<<<<< HEAD
   describe('transferOwnership', () => {
     const ticker = 'TICKER';
     const body = {
@@ -416,42 +415,57 @@
     };
 
     it('should run a transferOwnership procedure and return the queue data', async () => {
-=======
+      const transactions = [
+        {
+          blockHash: '0x1',
+          txHash: '0x2',
+          blockNumber: new BigNumber(1),
+          tag: TxTags.identity.AddAuthorization,
+        },
+      ];
+
+      const mockResult = new MockAuthorizationRequest();
+
+      const mockQueue = new MockTransactionQueue(transactions);
+      mockQueue.run.mockResolvedValue(mockResult);
+
+      const mockAsset = new MockAsset();
+      mockAsset.transferOwnership.mockResolvedValue(mockQueue);
+
+      const findOneSpy = jest.spyOn(service, 'findOne');
+      // eslint-disable-next-line @typescript-eslint/no-explicit-any
+      findOneSpy.mockResolvedValue(mockAsset as any);
+
+      mockSigningService.getAddressByHandle.mockReturnValue('address');
+
+      const result = await service.transferOwnership(ticker, body);
+      expect(result).toEqual({
+        result: mockResult,
+        transactions: [
+          {
+            blockHash: '0x1',
+            transactionHash: '0x2',
+            blockNumber: new BigNumber(1),
+            transactionTag: TxTags.identity.AddAuthorization,
+            type: TransactionType.Single,
+          },
+        ],
+      });
+      findOneSpy.mockRestore();
+    });
+  });
+
   describe('redeem', () => {
     const redeemBody = {
       signer: '0x6000',
       amount: new BigNumber(1000),
     };
     it('should run a redeem procedure and return the queue results', async () => {
->>>>>>> f9288ce5
       const transactions = [
         {
           blockHash: '0x1',
           txHash: '0x2',
           blockNumber: new BigNumber(1),
-<<<<<<< HEAD
-          tag: TxTags.identity.AddAuthorization,
-        },
-      ];
-
-      const mockResult = new MockAuthorizationRequest();
-
-      const mockQueue = new MockTransactionQueue(transactions);
-      mockQueue.run.mockResolvedValue(mockResult);
-
-      const mockAsset = new MockAsset();
-      mockAsset.transferOwnership.mockResolvedValue(mockQueue);
-
-      const findOneSpy = jest.spyOn(service, 'findOne');
-      // eslint-disable-next-line @typescript-eslint/no-explicit-any
-      findOneSpy.mockResolvedValue(mockAsset as any);
-
-      mockSigningService.getAddressByHandle.mockReturnValue('address');
-
-      const result = await service.transferOwnership(ticker, body);
-      expect(result).toEqual({
-        result: mockResult,
-=======
           tag: TxTags.asset.Redeem,
         },
       ];
@@ -549,26 +563,17 @@
       const result = await service.unfreeze('TICKER', unfreezeBody);
       expect(result).toEqual({
         result: undefined,
->>>>>>> f9288ce5
         transactions: [
           {
             blockHash: '0x1',
             transactionHash: '0x2',
             blockNumber: new BigNumber(1),
-<<<<<<< HEAD
-            transactionTag: TxTags.identity.AddAuthorization,
-=======
             transactionTag: TxTags.asset.Unfreeze,
->>>>>>> f9288ce5
             type: TransactionType.Single,
           },
         ],
       });
-<<<<<<< HEAD
-      findOneSpy.mockRestore();
-=======
       findSpy.mockRestore();
->>>>>>> f9288ce5
     });
   });
 });