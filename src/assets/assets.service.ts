--- conflicted
+++ resolved
@@ -101,13 +101,13 @@
     return processQueue(asset.issuance.issue, rest, { signingAccount: address });
   }
 
-<<<<<<< HEAD
   public async redeem(ticker: string, params: RedeemTokensDto): Promise<QueueResult<void>> {
     const { signer, amount } = params;
-    const asset = await this.findOne(ticker);
+    const { redeem } = await this.findOne(ticker);
     const address = await this.signingService.getAddressByHandle(signer);
-    return processQueue(asset.redeem, { amount }, { signingAccount: address });
-=======
+    return processQueue(redeem, { amount }, { signingAccount: address });
+  }
+
   public async freeze(ticker: string, params: SignerDto): Promise<QueueResult<Asset>> {
     const { signer } = params;
     const asset = await this.findOne(ticker);
@@ -122,6 +122,5 @@
     const address = await this.signingService.getAddressByHandle(signer);
     // TODO: find a way of making processQueue type safe for NoArgsProcedureMethods
     return processQueue(asset.unfreeze, { signingAccount: address }, {});
->>>>>>> e4dabb8c
   }
 }