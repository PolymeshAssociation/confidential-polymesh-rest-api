--- conflicted
+++ resolved
@@ -71,16 +71,6 @@
     return asset.documents.get({ size, start });
   }
 
-<<<<<<< HEAD
-=======
-  public async registerTicker(params: RegisterTickerDto): Promise<QueueResult<TickerReservation>> {
-    const { signer, ...rest } = params;
-    const address = await this.signingService.getAddressByHandle(signer);
-    const reserveTicker = this.polymeshService.polymeshApi.assets.reserveTicker;
-    return processQueue(reserveTicker, rest, { signingAccount: address });
-  }
-
->>>>>>> fbd3af7e
   public async createAsset(params: CreateAssetDto): Promise<QueueResult<Asset>> {
     const { signer, ...rest } = params;
     const signingAccount = await this.signingService.getAddressByHandle(signer);
