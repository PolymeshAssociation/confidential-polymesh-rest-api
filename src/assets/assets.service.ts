import { Injectable, NotFoundException } from '@nestjs/common';
import { BigNumber } from '@polymathnetwork/polymesh-sdk';
import {
  Asset,
  AssetDocument,
  ErrorCode,
  IdentityBalance,
  ResultSet,
} from '@polymathnetwork/polymesh-sdk/types';
import { isPolymeshError } from '@polymathnetwork/polymesh-sdk/utils';

import { ControllerTransferDto } from '~/assets/dto/controller-transfer.dto';
import { CreateAssetDto } from '~/assets/dto/create-asset.dto';
import { IssueDto } from '~/assets/dto/issue.dto';
import { SetAssetDocumentsDto } from '~/assets/dto/set-asset-documents.dto';
import { SignerDto } from '~/common/dto/signer.dto';
import { processQueue, QueueResult } from '~/common/utils';
import { PolymeshService } from '~/polymesh/polymesh.service';
import { SigningService } from '~/signing/signing.service';

@Injectable()
export class AssetsService {
  constructor(
    private readonly polymeshService: PolymeshService,
    private readonly signingService: SigningService
  ) {}

  public async findOne(ticker: string): Promise<Asset> {
    try {
      return await this.polymeshService.polymeshApi.assets.getAsset({ ticker });
    } catch (err: unknown) {
      if (isPolymeshError(err)) {
        const { code, message } = err;
        if (
          code === ErrorCode.DataUnavailable &&
          message.startsWith('There is no Asset with ticker')
        ) {
          throw new NotFoundException(`There is no Asset with ticker "${ticker}"`);
        }
      }

      throw err;
    }
  }

  public async findAllByOwner(owner: string): Promise<Asset[]> {
    const {
      polymeshService: { polymeshApi },
    } = this;
    const isDidValid = await polymeshApi.identities.isIdentityValid({ identity: owner });

    if (!isDidValid) {
      throw new NotFoundException(`There is no identity with DID ${owner}`);
    }

    return polymeshApi.assets.getAssets({ owner });
  }

  public async findHolders(
    ticker: string,
    size: BigNumber,
    start?: string
  ): Promise<ResultSet<IdentityBalance>> {
    const asset = await this.findOne(ticker);
    return asset.assetHolders.get({ size, start });
  }

  public async findDocuments(
    ticker: string,
    size: BigNumber,
    start?: string
  ): Promise<ResultSet<AssetDocument>> {
    const asset = await this.findOne(ticker);
    return asset.documents.get({ size, start });
  }

  public async setDocuments(
    ticker: string,
    params: SetAssetDocumentsDto
  ): Promise<QueueResult<Asset>> {
    const {
      documents: { set },
    } = await this.findOne(ticker);

    const { signer, documents } = params;
    const address = await this.signingService.getAddressByHandle(signer);
    return processQueue(set, { documents }, { signingAccount: address });
  }

  public async createAsset(params: CreateAssetDto): Promise<QueueResult<Asset>> {
    const { signer, ...rest } = params;
    const signingAccount = await this.signingService.getAddressByHandle(signer);
    const createAsset = this.polymeshService.polymeshApi.assets.createAsset;
    return processQueue(createAsset, rest, { signingAccount });
  }

  public async issue(ticker: string, params: IssueDto): Promise<QueueResult<Asset>> {
    const { signer, ...rest } = params;
    const asset = await this.findOne(ticker);
    const address = await this.signingService.getAddressByHandle(signer);
    return processQueue(asset.issuance.issue, rest, { signingAccount: address });
  }

<<<<<<< HEAD
  public async controllerTransfer(
    ticker: string,
    params: ControllerTransferDto
  ): Promise<QueueResult<void>> {
    const { signer, origin, amount } = params;

    const { controllerTransfer } = await this.findOne(ticker);

    const address = await this.signingService.getAddressByHandle(signer);

    return processQueue(
      controllerTransfer,
      { originPortfolio: origin.toPortfolioLike(), amount },
      { signingAccount: address }
    );
=======
  public async freeze(ticker: string, params: SignerDto): Promise<QueueResult<Asset>> {
    const { signer } = params;
    const asset = await this.findOne(ticker);
    const address = await this.signingService.getAddressByHandle(signer);
    // TODO: find a way of making processQueue type safe for NoArgsProcedureMethods
    return processQueue(asset.freeze, { signingAccount: address }, {});
  }

  public async unfreeze(ticker: string, params: SignerDto): Promise<QueueResult<Asset>> {
    const { signer } = params;
    const asset = await this.findOne(ticker);
    const address = await this.signingService.getAddressByHandle(signer);
    // TODO: find a way of making processQueue type safe for NoArgsProcedureMethods
    return processQueue(asset.unfreeze, { signingAccount: address }, {});
>>>>>>> e4dabb8c
  }
}<|MERGE_RESOLUTION|>--- conflicted
+++ resolved
@@ -101,7 +101,22 @@
     return processQueue(asset.issuance.issue, rest, { signingAccount: address });
   }
 
-<<<<<<< HEAD
+  public async freeze(ticker: string, params: SignerDto): Promise<QueueResult<Asset>> {
+    const { signer } = params;
+    const asset = await this.findOne(ticker);
+    const address = await this.signingService.getAddressByHandle(signer);
+    // TODO: find a way of making processQueue type safe for NoArgsProcedureMethods
+    return processQueue(asset.freeze, { signingAccount: address }, {});
+  }
+
+  public async unfreeze(ticker: string, params: SignerDto): Promise<QueueResult<Asset>> {
+    const { signer } = params;
+    const asset = await this.findOne(ticker);
+    const address = await this.signingService.getAddressByHandle(signer);
+    // TODO: find a way of making processQueue type safe for NoArgsProcedureMethods
+    return processQueue(asset.unfreeze, { signingAccount: address }, {});
+  }
+
   public async controllerTransfer(
     ticker: string,
     params: ControllerTransferDto
@@ -117,21 +132,5 @@
       { originPortfolio: origin.toPortfolioLike(), amount },
       { signingAccount: address }
     );
-=======
-  public async freeze(ticker: string, params: SignerDto): Promise<QueueResult<Asset>> {
-    const { signer } = params;
-    const asset = await this.findOne(ticker);
-    const address = await this.signingService.getAddressByHandle(signer);
-    // TODO: find a way of making processQueue type safe for NoArgsProcedureMethods
-    return processQueue(asset.freeze, { signingAccount: address }, {});
-  }
-
-  public async unfreeze(ticker: string, params: SignerDto): Promise<QueueResult<Asset>> {
-    const { signer } = params;
-    const asset = await this.findOne(ticker);
-    const address = await this.signingService.getAddressByHandle(signer);
-    // TODO: find a way of making processQueue type safe for NoArgsProcedureMethods
-    return processQueue(asset.unfreeze, { signingAccount: address }, {});
->>>>>>> e4dabb8c
   }
 }