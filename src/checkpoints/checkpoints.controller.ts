--- conflicted
+++ resolved
@@ -1,9 +1,3 @@
-<<<<<<< HEAD
-import { Controller, Get, Param, Query } from '@nestjs/common';
-import { ApiOperation, ApiParam, ApiProperty, ApiQuery, ApiTags } from '@nestjs/swagger';
-import { BigNumber } from '@polymathnetwork/polymesh-sdk';
-import { ScheduleWithDetails } from '@polymathnetwork/polymesh-sdk/types';
-=======
 import { Body, Controller, Delete, Get, Param, Post, Query } from '@nestjs/common';
 import {
   ApiBadRequestResponse,
@@ -11,10 +5,12 @@
   ApiOkResponse,
   ApiOperation,
   ApiParam,
+  ApiProperty,
   ApiQuery,
   ApiTags,
 } from '@nestjs/swagger';
->>>>>>> 4db648dd
+import { BigNumber } from '@polymathnetwork/polymesh-sdk';
+import { ScheduleWithDetails } from '@polymathnetwork/polymesh-sdk/types';
 
 import { TickerParamsDto } from '~/assets/dto/ticker-params.dto';
 import { CheckpointsService } from '~/checkpoints/checkpoints.service';
@@ -24,12 +20,8 @@
 import { CreatedCheckpointScheduleModel } from '~/checkpoints/models/created-checkpoint-schedule.model';
 import { CreatedCheckpointModel } from '~/checkpoints/models/created-checkpoint.model';
 import { ApiArrayResponse } from '~/common/decorators/swagger';
-<<<<<<< HEAD
 import { ToBigNumber } from '~/common/decorators/transformation';
 import { IsBigNumber, IsTicker } from '~/common/decorators/validation';
-=======
-import { IsTicker } from '~/common/decorators/validation';
->>>>>>> 4db648dd
 import { IdParamsDto } from '~/common/dto/id-params.dto';
 import { PaginatedParamsDto } from '~/common/dto/paginated-params.dto';
 import { SignerDto } from '~/common/dto/signer.dto';
@@ -187,7 +179,6 @@
     });
   }
 
-<<<<<<< HEAD
   @Get('schedule/:id')
   public async getSchedule(
     @Param() { ticker, id }: CheckpointScheduleParamsDto
@@ -200,12 +191,13 @@
       id: scheduleId,
       period,
       start,
+      ticker,
       complexity,
       expiryDate,
       ...details,
     });
   }
-=======
+
   @ApiTags('assets')
   @ApiOperation({
     summary: 'Create Schedule',
@@ -288,5 +280,4 @@
     );
     return new TransactionQueueModel({ transactions });
   }
->>>>>>> 4db648dd
 }