import { Injectable, NotFoundException } from '@nestjs/common';
import { BigNumber } from '@polymathnetwork/polymesh-sdk';
import {
  Checkpoint,
  CheckpointSchedule,
  CheckpointWithData,
  ErrorCode,
  IdentityBalance,
  ResultSet,
  ScheduleWithDetails,
} from '@polymathnetwork/polymesh-sdk/types';
import { isPolymeshError } from '@polymathnetwork/polymesh-sdk/utils';

import { AssetsService } from '~/assets/assets.service';
import { IdentityBalanceModel } from '~/assets/models/identity-balance.model';
import { CreateCheckpointScheduleDto } from '~/checkpoints/dto/create-checkpoint-schedule.dto';
import { SignerDto } from '~/common/dto/signer.dto';
import { processQueue, QueueResult } from '~/common/utils';
import { PolymeshLogger } from '~/logger/polymesh-logger.service';
import { SigningService } from '~/signing/signing.service';

@Injectable()
export class CheckpointsService {
  constructor(
    private readonly assetsService: AssetsService,
    private readonly signingService: SigningService,
    private readonly logger: PolymeshLogger
  ) {
    this.logger.setContext(CheckpointsService.name);
  }

  public async findAllByTicker(
    ticker: string,
    size: BigNumber,
    start?: string
  ): Promise<ResultSet<CheckpointWithData>> {
    const asset = await this.assetsService.findOne(ticker);
    return asset.checkpoints.get({ start, size });
  }

  public async findOne(ticker: string, id: BigNumber): Promise<Checkpoint> {
    const asset = await this.assetsService.findOne(ticker);
    try {
      return await asset.checkpoints.getOne({ id });
    } catch (err) {
      if (isPolymeshError(err)) {
        const { code } = err;
        if (code === ErrorCode.DataUnavailable) {
          this.logger.warn(`No Checkpoint exists for ticker "${ticker}" with ID "${id}"`);
          throw new NotFoundException(
            `There is no Checkpoint for ticker "${ticker}" with ID "${id}"`
          );
        }
      }
      throw err;
    }
  }

  public async findSchedulesByTicker(ticker: string): Promise<ScheduleWithDetails[]> {
    const asset = await this.assetsService.findOne(ticker);
    return asset.checkpoints.schedules.get();
  }

  public async findScheduleById(ticker: string, id: BigNumber): Promise<ScheduleWithDetails> {
    const asset = await this.assetsService.findOne(ticker);
    try {
      return await asset.checkpoints.schedules.getOne({ id });
    } catch (err: unknown) {
      if (isPolymeshError(err)) {
        const { code } = err;
        if (code === ErrorCode.DataUnavailable) {
          this.logger.warn(`No Schedule exists for ticker "${ticker}" with ID "${id}"`);
          throw new NotFoundException(
            `There is no Schedule for ticker "${ticker}" with ID "${id}"`
          );
        }
      }
      throw err;
    }
  }

  public async createByTicker(
    ticker: string,
    signerDto: SignerDto
  ): Promise<QueueResult<Checkpoint>> {
    const { signer } = signerDto;
    const asset = await this.assetsService.findOne(ticker);
<<<<<<< HEAD
    const address = this.relayerAccountsService.findAddressByDid(signer);
    // TODO: find a way of making processQueue type safe for NoArgsProcedureMethods
    return processQueue(asset.checkpoints.create, { signer: address }, {});
=======
    const address = await this.signingService.getAddressByHandle(signer);
    return processQueue(asset.checkpoints.create, { signingAccount: address }, {});
>>>>>>> fbd3af7e
  }

  public async createScheduleByTicker(
    ticker: string,
    createCheckpointScheduleDto: CreateCheckpointScheduleDto
  ): Promise<QueueResult<CheckpointSchedule>> {
    const { signer, ...rest } = createCheckpointScheduleDto;
    const asset = await this.assetsService.findOne(ticker);
    const address = await this.signingService.getAddressByHandle(signer);
    return processQueue(asset.checkpoints.schedules.create, rest, { signingAccount: address });
  }

  public async getAssetBalance(
    ticker: string,
    did: string,
    checkpointId: BigNumber
  ): Promise<IdentityBalanceModel> {
    const checkpoint = await this.findOne(ticker, checkpointId);
    const balance = await checkpoint.balance({ identity: did });
    return new IdentityBalanceModel({ identity: did, balance });
  }

  public async getHolders(
    ticker: string,
    checkpointId: BigNumber,
    size: BigNumber,
    start?: string
  ): Promise<ResultSet<IdentityBalance>> {
    const checkpoint = await this.findOne(ticker, checkpointId);
    return checkpoint.allBalances({ start, size });
  }

  public async deleteScheduleByTicker(
    ticker: string,
    id: BigNumber,
    signer: string
  ): Promise<QueueResult<void>> {
    const address = await this.signingService.getAddressByHandle(signer);
    const asset = await this.assetsService.findOne(ticker);
    return processQueue(
      asset.checkpoints.schedules.remove,
      { schedule: id },
      { signingAccount: address }
    );
  }
}<|MERGE_RESOLUTION|>--- conflicted
+++ resolved
@@ -85,14 +85,9 @@
   ): Promise<QueueResult<Checkpoint>> {
     const { signer } = signerDto;
     const asset = await this.assetsService.findOne(ticker);
-<<<<<<< HEAD
-    const address = this.relayerAccountsService.findAddressByDid(signer);
+    const address = await this.signingService.getAddressByHandle(signer);
     // TODO: find a way of making processQueue type safe for NoArgsProcedureMethods
-    return processQueue(asset.checkpoints.create, { signer: address }, {});
-=======
-    const address = await this.signingService.getAddressByHandle(signer);
     return processQueue(asset.checkpoints.create, { signingAccount: address }, {});
->>>>>>> fbd3af7e
   }
 
   public async createScheduleByTicker(
