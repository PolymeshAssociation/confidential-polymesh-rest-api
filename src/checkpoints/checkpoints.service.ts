--- conflicted
+++ resolved
@@ -1,11 +1,6 @@
-<<<<<<< HEAD
-import { Injectable } from '@nestjs/common';
-import { BigNumber } from '@polymathnetwork/polymesh-sdk';
-=======
 import { Injectable, NotFoundException } from '@nestjs/common';
 import { BigNumber } from '@polymathnetwork/polymesh-sdk';
 import { Checkpoint } from '@polymathnetwork/polymesh-sdk/internal';
->>>>>>> 4db648dd
 import {
   CheckpointSchedule,
   CheckpointWithData,
@@ -47,18 +42,18 @@
     return asset.checkpoints.schedules.get();
   }
 
-<<<<<<< HEAD
   public async findScheduleByTicker(ticker: string, id: BigNumber): Promise<ScheduleWithDetails> {
     const asset = await this.assetsService.findOne(ticker);
     return asset.checkpoints.schedules.getOne({ id });
-=======
+  }
+
   public async findScheduleById(ticker: string, id: BigNumber): Promise<ScheduleWithDetails> {
     const asset = await this.assetsService.findOne(ticker);
     try {
       return await asset.checkpoints.schedules.getOne({ id });
     } catch (err: unknown) {
       if (isPolymeshError(err)) {
-        const { code } = err;
+        const { code }: any = err;
         if (code === ErrorCode.DataUnavailable) {
           this.logger.error(`No Schedule exists for ticker "${ticker}" with ID "${id}"`);
           throw new NotFoundException(
@@ -98,6 +93,5 @@
     const address = this.relayerAccountsService.findAddressByDid(signer);
     const asset = await this.assetsService.findOne(ticker);
     return processQueue(asset.checkpoints.schedules.remove, { schedule: id }, { signer: address });
->>>>>>> 4db648dd
   }
 }