import { Test, TestingModule } from '@nestjs/testing';
import { BigNumber } from '@polymeshassociation/polymesh-sdk';
import {
  ClaimData,
  ClaimType,
  ResultSet,
  ScopeType,
  TxTags,
} from '@polymeshassociation/polymesh-sdk/types';

import { ClaimsService } from '~/claims/claims.service';
import { POLYMESH_API } from '~/polymesh/polymesh.consts';
import { PolymeshModule } from '~/polymesh/polymesh.module';
import { PolymeshService } from '~/polymesh/polymesh.service';
import { testValues } from '~/test-utils/consts';
import { MockPolymesh, MockTransaction } from '~/test-utils/mocks';
import { mockTransactionsProvider, MockTransactionsService } from '~/test-utils/service-mocks';

describe('ClaimsService', () => {
  let claimsService: ClaimsService;
  let mockPolymeshApi: MockPolymesh;
  let polymeshService: PolymeshService;
  let mockTransactionsService: MockTransactionsService;

  const { did, signer, ticker } = testValues;

  const mockModifyClaimsArgs = {
    claims: [
      {
        target: did,
        claim: {
          type: ClaimType.Accredited,
        },
      },
    ],
    signer,
  };

  beforeEach(async () => {
    mockPolymeshApi = new MockPolymesh();
    const module: TestingModule = await Test.createTestingModule({
      imports: [PolymeshModule],
      providers: [ClaimsService, mockTransactionsProvider],
    })
      .overrideProvider(POLYMESH_API)
      .useValue(mockPolymeshApi)
      .compile();

    claimsService = module.get<ClaimsService>(ClaimsService);
    polymeshService = module.get<PolymeshService>(PolymeshService);
    mockTransactionsService = mockTransactionsProvider.useValue;
  });

  afterEach(async () => {
    await polymeshService.close();
  });

  it('should be defined', () => {
    expect(claimsService).toBeDefined();
  });

  describe('findIssuedByDid', () => {
    it('should return the issued Claims', async () => {
      const claimsResult = {
        data: [],
        next: null,
        count: new BigNumber(0),
      } as ResultSet<ClaimData>;
      mockPolymeshApi.claims.getIssuedClaims.mockResolvedValue(claimsResult);
      const result = await claimsService.findIssuedByDid('did');
      expect(result).toBe(claimsResult);
    });
  });

  describe('findAssociatedByDid', () => {
    it('should return the associated Claims', async () => {
      const mockAssociatedClaims = [
        {
          issuedAt: '2020-08-21T16:36:55.000Z',
          expiry: null,
          claim: {
            type: ClaimType.Accredited,
            scope: {
              type: 'Identity',
              value: '0x9'.padEnd(66, '1'),
            },
          },
          target: {
            did,
          },
          issuer: {
            did: '0x6'.padEnd(66, '1'),
          },
        },
      ];

      const mockIdentitiesWithClaims = {
        data: [
          {
            identity: {
              did,
            },
            claims: mockAssociatedClaims,
          },
        ],
        next: null,
        count: new BigNumber(1),
      };
      mockPolymeshApi.claims.getIdentitiesWithClaims.mockResolvedValue(mockIdentitiesWithClaims);
      const result = await claimsService.findAssociatedByDid(did);
      expect(result).toStrictEqual({
        data: mockAssociatedClaims,
        next: null,
        count: new BigNumber(1),
      });
    });
  });

  describe('addClaimsToDid', () => {
    it('should run a addClaims procedure and return the queue results', async () => {
      const mockTransactions = {
        blockHash: '0x1',
        txHash: '0x2',
        blockNumber: new BigNumber(1),
        tag: TxTags.identity.AddClaim,
      };
      const mockTransaction = new MockTransaction(mockTransactions);

      mockTransactionsService.submit.mockResolvedValue(mockTransaction);

      const result = await claimsService.addClaimsOnDid(mockModifyClaimsArgs);

      expect(result).toBe(mockTransaction);

      expect(mockTransactionsService.submit).toHaveBeenCalledWith(
        mockPolymeshApi.claims.addClaims,
        { claims: mockModifyClaimsArgs.claims },
        { signer: mockModifyClaimsArgs.signer }
      );
    });
  });

  describe('editClaimsToDid', () => {
    it('should run a editClaims procedure and return the queue results', async () => {
      const mockTransactions = {
        blockHash: '0x1',
        txHash: '0x2',
        blockNumber: new BigNumber(1),
        tag: TxTags.identity.AddClaim, // hmm thought it would be edit claim
      };
      const mockTransaction = new MockTransaction(mockTransactions);

      mockTransactionsService.submit.mockResolvedValue(mockTransaction);

      const result = await claimsService.editClaimsOnDid(mockModifyClaimsArgs);

      expect(result).toBe(mockTransaction);

      expect(mockTransactionsService.submit).toHaveBeenCalledWith(
        mockPolymeshApi.claims.editClaims,
        { claims: mockModifyClaimsArgs.claims },
        { signer: mockModifyClaimsArgs.signer }
      );
    });
  });

  describe('revokeClaimsFromDid', () => {
    it('should run a revokeClaims procedure and return the queue results', async () => {
      const mockTransactions = {
        blockHash: '0x1',
        txHash: '0x2',
        blockNumber: new BigNumber(1),
        tag: TxTags.identity.RevokeClaim,
      };
      const mockTransaction = new MockTransaction(mockTransactions);

      mockTransactionsService.submit.mockResolvedValue(mockTransaction);

      const result = await claimsService.revokeClaimsFromDid(mockModifyClaimsArgs);

      expect(result).toBe(mockTransaction);

      expect(mockTransactionsService.submit).toHaveBeenCalledWith(
        mockPolymeshApi.claims.revokeClaims,
        { claims: mockModifyClaimsArgs.claims },
        { signer: mockModifyClaimsArgs.signer }
      );
    });
  });

<<<<<<< HEAD
  describe('findCddClaimsByDid', () => {
    const date = new Date().toISOString();
    const mockCddClaims = [
      {
        target: did,
        issuer: did,
        issuedAt: date,
        expiry: date,
        claim: {
          type: 'Accredited',
          scope: {
            type: 'Identity',
            value: did,
          },
        },
      },
    ];

    it('should return a list of CDD Claims for given DID', async () => {
      mockPolymeshApi.claims.getCddClaims.mockResolvedValue(mockCddClaims);

      const result = await claimsService.findCddClaimsByDid(did);

      expect(result).toBe(mockCddClaims);

      expect(mockPolymeshApi.claims.getCddClaims).toHaveBeenCalledWith({
        target: did,
        includeExpired: true,
      });
    });

    it('should return a list of CDD Claims for given DID without including expired claims', async () => {
      mockPolymeshApi.claims.getCddClaims.mockResolvedValue(mockCddClaims);

      const result = await claimsService.findCddClaimsByDid(did, false);

      expect(result).toBe(mockCddClaims);

      expect(mockPolymeshApi.claims.getCddClaims).toHaveBeenCalledWith({
        target: did,
        includeExpired: false,
      });
=======
  describe('findClaimScopesByDid', () => {
    it('should return claim scopes for the target identity', async () => {
      const mockClaims = [
        {
          ticker,
          scope: {
            type: 'Identity',
            value: '0x9'.padEnd(66, '1'),
          },
        },
      ];

      mockPolymeshApi.claims.getClaimScopes.mockResolvedValue(mockClaims);

      const result = await claimsService.findClaimScopesByDid(did);

      expect(result).toBe(mockClaims);

      expect(mockPolymeshApi.claims.getClaimScopes).toHaveBeenCalledWith({ target: did });
>>>>>>> 692f882c
    });
  });

  describe('addInvestorUniqueness', () => {
    it('should run a addInvestorUniquenessClaim procedure and return the queue results', async () => {
      const mockTransactions = {
        blockHash: '0x1',
        txHash: '0x2',
        blockNumber: new BigNumber(1),
        tag: TxTags.identity.AddInvestorUniquenessClaim,
      };

      const mockArgs = {
        scope: { type: ScopeType.Identity, value: did },
        cddId: '0x1',
        proof: 'proof',
        scopeId: 'id',
      };
      const mockTransaction = new MockTransaction(mockTransactions);

      mockTransactionsService.submit.mockResolvedValue(mockTransaction);

      const result = await claimsService.addInvestorUniqueness({ signer, ...mockArgs });

      expect(result).toBe(mockTransaction);

      expect(mockTransactionsService.submit).toHaveBeenCalledWith(
        mockPolymeshApi.claims.addInvestorUniquenessClaim,
        mockArgs,
        { signer }
      );
    });
  });

  describe('getInvestorUniqueness', () => {
    it('should run a getInvestorUniquenessClaims procedure and return the result', async () => {
      const claimsResult = [] as ClaimData[];

      mockPolymeshApi.claims.getInvestorUniquenessClaims.mockResolvedValue(claimsResult);

      const result = await claimsService.getInvestorUniquenessClaims(did, true);

      expect(result).toBe(claimsResult);
    });
  });
});<|MERGE_RESOLUTION|>--- conflicted
+++ resolved
@@ -188,7 +188,6 @@
     });
   });
 
-<<<<<<< HEAD
   describe('findCddClaimsByDid', () => {
     const date = new Date().toISOString();
     const mockCddClaims = [
@@ -231,7 +230,9 @@
         target: did,
         includeExpired: false,
       });
-=======
+    });
+  });
+
   describe('findClaimScopesByDid', () => {
     it('should return claim scopes for the target identity', async () => {
       const mockClaims = [
@@ -251,7 +252,6 @@
       expect(result).toBe(mockClaims);
 
       expect(mockPolymeshApi.claims.getClaimScopes).toHaveBeenCalledWith({ target: did });
->>>>>>> 692f882c
     });
   });
 
