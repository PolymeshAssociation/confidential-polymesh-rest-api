import { Test, TestingModule } from '@nestjs/testing';
import { BigNumber } from '@polymeshassociation/polymesh-sdk';
import {
  ClaimData,
  ClaimType,
  ResultSet,
  ScopeType,
  TxTags,
} from '@polymeshassociation/polymesh-sdk/types';

import { ClaimsService } from '~/claims/claims.service';
import { POLYMESH_API } from '~/polymesh/polymesh.consts';
import { PolymeshModule } from '~/polymesh/polymesh.module';
import { PolymeshService } from '~/polymesh/polymesh.service';
import { testValues } from '~/test-utils/consts';
import { MockPolymesh, MockTransaction } from '~/test-utils/mocks';
import { mockTransactionsProvider, MockTransactionsService } from '~/test-utils/service-mocks';

describe('ClaimsService', () => {
  let claimsService: ClaimsService;
  let mockPolymeshApi: MockPolymesh;
  let polymeshService: PolymeshService;
  let mockTransactionsService: MockTransactionsService;

  const { did, signer, ticker } = testValues;

  const mockModifyClaimsArgs = {
    claims: [
      {
        target: did,
        claim: {
          type: ClaimType.Accredited,
        },
      },
    ],
    signer,
  };

  beforeEach(async () => {
    mockPolymeshApi = new MockPolymesh();
    const module: TestingModule = await Test.createTestingModule({
      imports: [PolymeshModule],
      providers: [ClaimsService, mockTransactionsProvider],
    })
      .overrideProvider(POLYMESH_API)
      .useValue(mockPolymeshApi)
      .compile();

    claimsService = module.get<ClaimsService>(ClaimsService);
    polymeshService = module.get<PolymeshService>(PolymeshService);
    mockTransactionsService = mockTransactionsProvider.useValue;
  });

  afterEach(async () => {
    await polymeshService.close();
  });

  it('should be defined', () => {
    expect(claimsService).toBeDefined();
  });

  describe('findIssuedByDid', () => {
    it('should return the issued Claims', async () => {
      const claimsResult = {
        data: [],
        next: null,
        count: new BigNumber(0),
      } as ResultSet<ClaimData>;
      mockPolymeshApi.claims.getIssuedClaims.mockResolvedValue(claimsResult);
      const result = await claimsService.findIssuedByDid('did');
      expect(result).toBe(claimsResult);
    });
  });

  describe('findAssociatedByDid', () => {
    it('should return the associated Claims', async () => {
      const mockAssociatedClaims = [
        {
          issuedAt: '2020-08-21T16:36:55.000Z',
          expiry: null,
          claim: {
            type: ClaimType.Accredited,
            scope: {
              type: 'Identity',
              value: '0x9'.padEnd(66, '1'),
            },
          },
          target: {
            did,
          },
          issuer: {
            did: '0x6'.padEnd(66, '1'),
          },
        },
      ];

      const mockIdentitiesWithClaims = {
        data: [
          {
            identity: {
              did,
            },
            claims: mockAssociatedClaims,
          },
        ],
        next: null,
        count: new BigNumber(1),
      };
      mockPolymeshApi.claims.getIdentitiesWithClaims.mockResolvedValue(mockIdentitiesWithClaims);
      const result = await claimsService.findAssociatedByDid(did);
      expect(result).toStrictEqual({
        data: mockAssociatedClaims,
        next: null,
        count: new BigNumber(1),
      });
    });
  });

  describe('addClaimsToDid', () => {
    it('should run a addClaims procedure and return the queue results', async () => {
      const mockTransactions = {
        blockHash: '0x1',
        txHash: '0x2',
        blockNumber: new BigNumber(1),
        tag: TxTags.identity.AddClaim,
      };
      const mockTransaction = new MockTransaction(mockTransactions);

      mockTransactionsService.submit.mockResolvedValue(mockTransaction);

      const result = await claimsService.addClaimsOnDid(mockModifyClaimsArgs);

      expect(result).toBe(mockTransaction);

      expect(mockTransactionsService.submit).toHaveBeenCalledWith(
        mockPolymeshApi.claims.addClaims,
        { claims: mockModifyClaimsArgs.claims },
        { signer: mockModifyClaimsArgs.signer }
      );
    });
  });

  describe('editClaimsToDid', () => {
    it('should run a editClaims procedure and return the queue results', async () => {
      const mockTransactions = {
        blockHash: '0x1',
        txHash: '0x2',
        blockNumber: new BigNumber(1),
        tag: TxTags.identity.AddClaim, // hmm thought it would be edit claim
      };
      const mockTransaction = new MockTransaction(mockTransactions);

      mockTransactionsService.submit.mockResolvedValue(mockTransaction);

      const result = await claimsService.editClaimsOnDid(mockModifyClaimsArgs);

      expect(result).toBe(mockTransaction);

      expect(mockTransactionsService.submit).toHaveBeenCalledWith(
        mockPolymeshApi.claims.editClaims,
        { claims: mockModifyClaimsArgs.claims },
        { signer: mockModifyClaimsArgs.signer }
      );
    });
  });

  describe('revokeClaimsFromDid', () => {
    it('should run a revokeClaims procedure and return the queue results', async () => {
      const mockTransactions = {
        blockHash: '0x1',
        txHash: '0x2',
        blockNumber: new BigNumber(1),
        tag: TxTags.identity.RevokeClaim,
      };
      const mockTransaction = new MockTransaction(mockTransactions);

      mockTransactionsService.submit.mockResolvedValue(mockTransaction);

      const result = await claimsService.revokeClaimsFromDid(mockModifyClaimsArgs);

      expect(result).toBe(mockTransaction);

      expect(mockTransactionsService.submit).toHaveBeenCalledWith(
        mockPolymeshApi.claims.revokeClaims,
        { claims: mockModifyClaimsArgs.claims },
        { signer: mockModifyClaimsArgs.signer }
      );
    });
  });

<<<<<<< HEAD
  describe('findClaimScopesByDid', () => {
    it('should return claim scopes for the target identity', async () => {
      const mockClaims = [
        {
          ticker,
          scope: {
            type: 'Identity',
            value: '0x9'.padEnd(66, '1'),
          },
        },
      ];

      mockPolymeshApi.claims.getClaimScopes.mockResolvedValue(mockClaims);

      const result = await claimsService.findClaimScopesByDid(did);

      expect(result).toBe(mockClaims);

      expect(mockPolymeshApi.claims.getClaimScopes).toHaveBeenCalledWith({ target: did });
=======
  describe('addInvestorUniqueness', () => {
    it('should run a addInvestorUniquenessClaim procedure and return the queue results', async () => {
      const mockTransactions = {
        blockHash: '0x1',
        txHash: '0x2',
        blockNumber: new BigNumber(1),
        tag: TxTags.identity.AddInvestorUniquenessClaim,
      };

      const mockArgs = {
        scope: { type: ScopeType.Identity, value: did },
        cddId: '0x1',
        proof: 'proof',
        scopeId: 'id',
      };
      const mockTransaction = new MockTransaction(mockTransactions);

      mockTransactionsService.submit.mockResolvedValue(mockTransaction);

      const result = await claimsService.addInvestorUniqueness({ signer, ...mockArgs });

      expect(result).toBe(mockTransaction);

      expect(mockTransactionsService.submit).toHaveBeenCalledWith(
        mockPolymeshApi.claims.addInvestorUniquenessClaim,
        mockArgs,
        { signer }
      );
    });
  });

  describe('getInvestorUniqueness', () => {
    it('should run a getInvestorUniquenessClaims procedure and return the result', async () => {
      const claimsResult = [] as ClaimData[];

      mockPolymeshApi.claims.getInvestorUniquenessClaims.mockResolvedValue(claimsResult);

      const result = await claimsService.getInvestorUniquenessClaims(did, true);

      expect(result).toBe(claimsResult);
>>>>>>> 87fbef4d
    });
  });
});<|MERGE_RESOLUTION|>--- conflicted
+++ resolved
@@ -188,7 +188,6 @@
     });
   });
 
-<<<<<<< HEAD
   describe('findClaimScopesByDid', () => {
     it('should return claim scopes for the target identity', async () => {
       const mockClaims = [
@@ -208,7 +207,9 @@
       expect(result).toBe(mockClaims);
 
       expect(mockPolymeshApi.claims.getClaimScopes).toHaveBeenCalledWith({ target: did });
-=======
+    });
+  });
+
   describe('addInvestorUniqueness', () => {
     it('should run a addInvestorUniquenessClaim procedure and return the queue results', async () => {
       const mockTransactions = {
@@ -249,7 +250,6 @@
       const result = await claimsService.getInvestorUniquenessClaims(did, true);
 
       expect(result).toBe(claimsResult);
->>>>>>> 87fbef4d
     });
   });
 });