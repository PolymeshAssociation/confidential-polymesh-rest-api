--- conflicted
+++ resolved
@@ -2,11 +2,8 @@
 import { BigNumber } from '@polymeshassociation/polymesh-sdk';
 import {
   AddClaimsParams,
-<<<<<<< HEAD
+  AddInvestorUniquenessClaimParams,
   CddClaim,
-=======
-  AddInvestorUniquenessClaimParams,
->>>>>>> 2499710f
   ClaimData,
   ClaimType,
   InvestorUniquenessClaim,
@@ -91,13 +88,6 @@
     return this.transactionsService.submit(revokeClaims, args as RevokeClaimsParams, base);
   }
 
-<<<<<<< HEAD
-  public async findCddClaimsByDid(
-    target: string,
-    includeExpired = true
-  ): Promise<ClaimData<CddClaim>[]> {
-    return await this.polymeshService.polymeshApi.claims.getCddClaims({
-=======
   public async addInvestorUniqueness(
     modifyClaimsDto: AddInvestorUniquenessDto
   ): ServiceReturn<void> {
@@ -112,12 +102,21 @@
     );
   }
 
+  public async findCddClaimsByDid(
+    target: string,
+    includeExpired = true
+  ): Promise<ClaimData<CddClaim>[]> {
+    return await this.polymeshService.polymeshApi.claims.getCddClaims({
+      target,
+      includeExpired,
+    });
+  }
+
   public async getInvestorUniquenessClaims(
     target: string,
     includeExpired = true
   ): Promise<ClaimData<InvestorUniquenessClaim>[]> {
     return await this.polymeshService.polymeshApi.claims.getInvestorUniquenessClaims({
->>>>>>> 2499710f
       target,
       includeExpired,
     });
