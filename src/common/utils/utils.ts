--- conflicted
+++ resolved
@@ -34,15 +34,9 @@
       const errorMessage = message.replace(/Security Token/g, 'Asset');
       switch (code) {
         case ErrorCode.ValidationError:
-<<<<<<< HEAD
-          throw new BadRequestException(message);
-        case ErrorCode.UnmetPrerequisite:
-          throw new UnprocessableEntityException(message);
-=======
           throw new BadRequestException(errorMessage);
         case ErrorCode.UnmetPrerequisite:
           throw new UnprocessableEntityException(errorMessage);
->>>>>>> 589c8cef
         default:
           throw new InternalServerErrorException(errorMessage);
       }
