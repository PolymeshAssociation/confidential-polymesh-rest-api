import { Test, TestingModule } from '@nestjs/testing';
import { BigNumber } from '@polymathnetwork/polymesh-sdk';
import { TxTags } from '@polymathnetwork/polymesh-sdk/polkadot';

import { ResultsModel } from '~/common/models/results.model';
import { CorporateActionsController } from '~/corporate-actions/corporate-actions.controller';
import { CorporateActionsService } from '~/corporate-actions/corporate-actions.service';
<<<<<<< HEAD
import {
  createDividendDistributionDetailsModel,
  createDividendDistributionModel,
} from '~/corporate-actions/corporate-actions.util';
import { MockCorporateActionDefaults } from '~/corporate-actions/mocks/corporate-action-defaults.mock';
=======
import { createDividendDistributionModel } from '~/corporate-actions/corporate-actions.util';
import { MockCorporateActionDefaultConfig } from '~/corporate-actions/mocks/corporate-action-default-config.mock';
>>>>>>> e762f571
import { MockDistributionWithDetails } from '~/corporate-actions/mocks/distribution-with-details.mock';
import { MockDistribution } from '~/corporate-actions/mocks/dividend-distribution.mock';
import { CreatedDividendDistributionModel } from '~/corporate-actions/model/created-dividend-distribution.model';

describe('CorporateActionsController', () => {
  let controller: CorporateActionsController;

  const mockCorporateActionsService = {
    findDefaultConfigByTicker: jest.fn(),
    updateDefaultConfigByTicker: jest.fn(),
    findDistributionsByTicker: jest.fn(),
<<<<<<< HEAD
    createDividendDistributionByTicker: jest.fn(),
=======
    findDistribution: jest.fn(),
    remove: jest.fn(),
    payDividends: jest.fn(),
>>>>>>> e762f571
  };

  beforeEach(async () => {
    const module: TestingModule = await Test.createTestingModule({
      controllers: [CorporateActionsController],
      providers: [CorporateActionsService],
    })
      .overrideProvider(CorporateActionsService)
      .useValue(mockCorporateActionsService)
      .compile();

    controller = module.get<CorporateActionsController>(CorporateActionsController);
  });

  it('should be defined', () => {
    expect(controller).toBeDefined();
  });

  describe('getDefaultConfig', () => {
    it('should return the Corporate Action Default Config for an Asset', async () => {
      const mockCorporateActionDefaultConfig = new MockCorporateActionDefaultConfig();

      mockCorporateActionsService.findDefaultConfigByTicker.mockResolvedValue(
        mockCorporateActionDefaultConfig
      );

      const result = await controller.getDefaultConfig({ ticker: 'TICKER' });

      expect(result).toEqual(mockCorporateActionDefaultConfig);
    });
  });

  describe('updateDefaultConfig', () => {
    it('should update the Corporate Action Default Config and return the details of transaction', async () => {
      const response = {
        transactions: ['transaction'],
      };
      mockCorporateActionsService.updateDefaultConfigByTicker.mockResolvedValue(response);
      const body = {
        signer: '0x6'.padEnd(66, '0'),
        defaultTaxWithholding: new BigNumber('25'),
      };

      const result = await controller.updateDefaultConfig({ ticker: 'TICKER' }, body);

      expect(result).toEqual({
        transactions: ['transaction'],
      });
      expect(mockCorporateActionsService.updateDefaultConfigByTicker).toHaveBeenCalledWith(
        'TICKER',
        body
      );
    });
  });

  describe('getDividendDistributions', () => {
    it('should return the Dividend Distributions associated with an Asset', async () => {
      const mockDistributions = [new MockDistributionWithDetails()];

      mockCorporateActionsService.findDistributionsByTicker.mockResolvedValue(mockDistributions);

      const result = await controller.getDividendDistributions({ ticker: 'TICKER' });

      expect(result).toEqual(
        new ResultsModel({
          results: mockDistributions.map(distributionWithDetails =>
            // eslint-disable-next-line @typescript-eslint/no-explicit-any
            createDividendDistributionDetailsModel(distributionWithDetails as any)
          ),
        })
      );
    });
  });

<<<<<<< HEAD
  describe('createDividendDistributionByTicker', () => {
    it('should call the service and return the results', async () => {
      const mockDistribution = new MockDistribution();
      const response = {
        result: mockDistribution,
        transactions: [
          {
            blockHash: '0x1',
            transactionHash: '0x2',
            transactionTag: TxTags.corporateAction.SetDefaultWithholdingTax,
          },
          {
            blockHash: '0x3',
            transactionHash: '0x4',
            transactionTag: TxTags.capitalDistribution.Distribute,
          },
        ],
      };
      mockCorporateActionsService.createDividendDistributionByTicker.mockResolvedValue(response);
      const mockDate = new Date();
      const body = {
        signer: '0x6'.padEnd(66, '0'),
        description: 'Corporate Action description',
        checkpoint: mockDate,
        originPortfolio: new BigNumber(0),
        currency: 'TICKER',
        perShare: new BigNumber(2),
        maxAmount: new BigNumber(1000),
        paymentDate: mockDate,
      };

      const result = await controller.createDividendDistribution({ ticker: 'TICKER' }, body);

      expect(result).toEqual(
        new CreatedDividendDistributionModel({
          // eslint-disable-next-line @typescript-eslint/no-explicit-any
          dividendDistribution: createDividendDistributionModel(mockDistribution as any),
          transactions: [
            {
              blockHash: '0x1',
              transactionHash: '0x2',
              transactionTag: TxTags.corporateAction.SetDefaultWithholdingTax,
            },
            {
              blockHash: '0x3',
              transactionHash: '0x4',
              transactionTag: TxTags.capitalDistribution.Distribute,
            },
          ],
        })
      );
      expect(mockCorporateActionsService.createDividendDistributionByTicker).toHaveBeenCalledWith(
        'TICKER',
=======
  describe('findDistribution', () => {
    it('should return a specific Dividend Distribution associated with an Asset', async () => {
      const mockDistributions = new MockDistributionWithDetails();

      mockCorporateActionsService.findDistribution.mockResolvedValue(mockDistributions);

      const result = await controller.getDividendDistribution({
        ticker: 'TICKER',
        id: new BigNumber('1'),
      });

      // eslint-disable-next-line @typescript-eslint/no-explicit-any
      expect(result).toEqual(createDividendDistributionModel(mockDistributions as any));
    });
  });

  describe('deleteCorporateAction', () => {
    it('should call the service and return the transaction details', async () => {
      const response = {
        transactions: ['transaction'],
      };
      mockCorporateActionsService.remove.mockResolvedValue(response);

      const result = await controller.deleteCorporateAction(
        { id: new BigNumber(1), ticker: 'TICKER' },
        { signer: '0x6'.padEnd(66, '0') }
      );

      expect(result).toEqual({
        transactions: ['transaction'],
      });
      expect(mockCorporateActionsService.remove).toHaveBeenCalledWith(
        'TICKER',
        new BigNumber(1),
        '0x6'.padEnd(66, '0')
      );
    });
  });

  describe('payDividends', () => {
    it('should call the service and return the transaction details', async () => {
      const response = {
        transactions: ['transaction'],
      };
      mockCorporateActionsService.payDividends.mockResolvedValue(response);

      const body = {
        signer: '0x6'.padEnd(66, '0'),
        targets: ['0x6'.padEnd(66, '0')],
      };
      const result = await controller.payDividends(
        {
          id: new BigNumber(1),
          ticker: 'TICKER',
        },
        body
      );

      expect(result).toEqual({
        transactions: ['transaction'],
      });
      expect(mockCorporateActionsService.payDividends).toHaveBeenCalledWith(
        'TICKER',
        new BigNumber(1),
>>>>>>> e762f571
        body
      );
    });
  });
});<|MERGE_RESOLUTION|>--- conflicted
+++ resolved
@@ -5,16 +5,11 @@
 import { ResultsModel } from '~/common/models/results.model';
 import { CorporateActionsController } from '~/corporate-actions/corporate-actions.controller';
 import { CorporateActionsService } from '~/corporate-actions/corporate-actions.service';
-<<<<<<< HEAD
 import {
   createDividendDistributionDetailsModel,
   createDividendDistributionModel,
 } from '~/corporate-actions/corporate-actions.util';
-import { MockCorporateActionDefaults } from '~/corporate-actions/mocks/corporate-action-defaults.mock';
-=======
-import { createDividendDistributionModel } from '~/corporate-actions/corporate-actions.util';
 import { MockCorporateActionDefaultConfig } from '~/corporate-actions/mocks/corporate-action-default-config.mock';
->>>>>>> e762f571
 import { MockDistributionWithDetails } from '~/corporate-actions/mocks/distribution-with-details.mock';
 import { MockDistribution } from '~/corporate-actions/mocks/dividend-distribution.mock';
 import { CreatedDividendDistributionModel } from '~/corporate-actions/model/created-dividend-distribution.model';
@@ -26,13 +21,10 @@
     findDefaultConfigByTicker: jest.fn(),
     updateDefaultConfigByTicker: jest.fn(),
     findDistributionsByTicker: jest.fn(),
-<<<<<<< HEAD
-    createDividendDistributionByTicker: jest.fn(),
-=======
     findDistribution: jest.fn(),
     remove: jest.fn(),
     payDividends: jest.fn(),
->>>>>>> e762f571
+    createDividendDistributionByTicker: jest.fn(),
   };
 
   beforeEach(async () => {
@@ -107,7 +99,74 @@
     });
   });
 
-<<<<<<< HEAD
+  describe('findDistribution', () => {
+    it('should return a specific Dividend Distribution associated with an Asset', async () => {
+      const mockDistributions = new MockDistributionWithDetails();
+
+      mockCorporateActionsService.findDistribution.mockResolvedValue(mockDistributions);
+
+      const result = await controller.getDividendDistribution({
+        ticker: 'TICKER',
+        id: new BigNumber('1'),
+      });
+
+      // eslint-disable-next-line @typescript-eslint/no-explicit-any
+      expect(result).toEqual(createDividendDistributionDetailsModel(mockDistributions as any));
+    });
+  });
+
+  describe('deleteCorporateAction', () => {
+    it('should call the service and return the transaction details', async () => {
+      const response = {
+        transactions: ['transaction'],
+      };
+      mockCorporateActionsService.remove.mockResolvedValue(response);
+
+      const result = await controller.deleteCorporateAction(
+        { id: new BigNumber(1), ticker: 'TICKER' },
+        { signer: '0x6'.padEnd(66, '0') }
+      );
+
+      expect(result).toEqual({
+        transactions: ['transaction'],
+      });
+      expect(mockCorporateActionsService.remove).toHaveBeenCalledWith(
+        'TICKER',
+        new BigNumber(1),
+        '0x6'.padEnd(66, '0')
+      );
+    });
+  });
+
+  describe('payDividends', () => {
+    it('should call the service and return the transaction details', async () => {
+      const response = {
+        transactions: ['transaction'],
+      };
+      mockCorporateActionsService.payDividends.mockResolvedValue(response);
+
+      const body = {
+        signer: '0x6'.padEnd(66, '0'),
+        targets: ['0x6'.padEnd(66, '0')],
+      };
+      const result = await controller.payDividends(
+        {
+          id: new BigNumber(1),
+          ticker: 'TICKER',
+        },
+        body
+      );
+
+      expect(result).toEqual({
+        transactions: ['transaction'],
+      });
+      expect(mockCorporateActionsService.payDividends).toHaveBeenCalledWith(
+        'TICKER',
+        new BigNumber(1),
+        body
+      );
+    });
+  });
   describe('createDividendDistributionByTicker', () => {
     it('should call the service and return the results', async () => {
       const mockDistribution = new MockDistribution();
@@ -161,72 +220,6 @@
       );
       expect(mockCorporateActionsService.createDividendDistributionByTicker).toHaveBeenCalledWith(
         'TICKER',
-=======
-  describe('findDistribution', () => {
-    it('should return a specific Dividend Distribution associated with an Asset', async () => {
-      const mockDistributions = new MockDistributionWithDetails();
-
-      mockCorporateActionsService.findDistribution.mockResolvedValue(mockDistributions);
-
-      const result = await controller.getDividendDistribution({
-        ticker: 'TICKER',
-        id: new BigNumber('1'),
-      });
-
-      // eslint-disable-next-line @typescript-eslint/no-explicit-any
-      expect(result).toEqual(createDividendDistributionModel(mockDistributions as any));
-    });
-  });
-
-  describe('deleteCorporateAction', () => {
-    it('should call the service and return the transaction details', async () => {
-      const response = {
-        transactions: ['transaction'],
-      };
-      mockCorporateActionsService.remove.mockResolvedValue(response);
-
-      const result = await controller.deleteCorporateAction(
-        { id: new BigNumber(1), ticker: 'TICKER' },
-        { signer: '0x6'.padEnd(66, '0') }
-      );
-
-      expect(result).toEqual({
-        transactions: ['transaction'],
-      });
-      expect(mockCorporateActionsService.remove).toHaveBeenCalledWith(
-        'TICKER',
-        new BigNumber(1),
-        '0x6'.padEnd(66, '0')
-      );
-    });
-  });
-
-  describe('payDividends', () => {
-    it('should call the service and return the transaction details', async () => {
-      const response = {
-        transactions: ['transaction'],
-      };
-      mockCorporateActionsService.payDividends.mockResolvedValue(response);
-
-      const body = {
-        signer: '0x6'.padEnd(66, '0'),
-        targets: ['0x6'.padEnd(66, '0')],
-      };
-      const result = await controller.payDividends(
-        {
-          id: new BigNumber(1),
-          ticker: 'TICKER',
-        },
-        body
-      );
-
-      expect(result).toEqual({
-        transactions: ['transaction'],
-      });
-      expect(mockCorporateActionsService.payDividends).toHaveBeenCalledWith(
-        'TICKER',
-        new BigNumber(1),
->>>>>>> e762f571
         body
       );
     });
