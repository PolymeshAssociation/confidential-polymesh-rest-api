import { Test, TestingModule } from '@nestjs/testing';
import { BigNumber } from '@polymathnetwork/polymesh-sdk';
import { TxTags } from '@polymathnetwork/polymesh-sdk/types';

import { AssetDocumentDto } from '~/assets/dto/asset-document.dto';
import { ResultsModel } from '~/common/models/results.model';
import { CorporateActionsController } from '~/corporate-actions/corporate-actions.controller';
import { CorporateActionsService } from '~/corporate-actions/corporate-actions.service';
import {
  createDividendDistributionDetailsModel,
  createDividendDistributionModel,
} from '~/corporate-actions/corporate-actions.util';
import { MockCorporateActionDefaultConfig } from '~/corporate-actions/mocks/corporate-action-default-config.mock';
import { MockDistributionWithDetails } from '~/corporate-actions/mocks/distribution-with-details.mock';
import { MockDistribution } from '~/corporate-actions/mocks/dividend-distribution.mock';
import { CreatedDividendDistributionModel } from '~/corporate-actions/model/created-dividend-distribution.model';

describe('CorporateActionsController', () => {
  let controller: CorporateActionsController;

  const mockCorporateActionsService = {
    findDefaultConfigByTicker: jest.fn(),
    updateDefaultConfigByTicker: jest.fn(),
    findDistributionsByTicker: jest.fn(),
    findDistribution: jest.fn(),
    remove: jest.fn(),
    payDividends: jest.fn(),
<<<<<<< HEAD
    createDividendDistributionByTicker: jest.fn(),
=======
    claimDividends: jest.fn(),
    linkDocuments: jest.fn(),
>>>>>>> 8b43984b
  };

  beforeEach(async () => {
    const module: TestingModule = await Test.createTestingModule({
      controllers: [CorporateActionsController],
      providers: [CorporateActionsService],
    })
      .overrideProvider(CorporateActionsService)
      .useValue(mockCorporateActionsService)
      .compile();

    controller = module.get<CorporateActionsController>(CorporateActionsController);
  });

  it('should be defined', () => {
    expect(controller).toBeDefined();
  });

  describe('getDefaultConfig', () => {
    it('should return the Corporate Action Default Config for an Asset', async () => {
      const mockCorporateActionDefaultConfig = new MockCorporateActionDefaultConfig();

      mockCorporateActionsService.findDefaultConfigByTicker.mockResolvedValue(
        mockCorporateActionDefaultConfig
      );

      const result = await controller.getDefaultConfig({ ticker: 'TICKER' });

      expect(result).toEqual(mockCorporateActionDefaultConfig);
    });
  });

  describe('updateDefaultConfig', () => {
    it('should update the Corporate Action Default Config and return the details of transaction', async () => {
      const response = {
        transactions: ['transaction'],
      };
      mockCorporateActionsService.updateDefaultConfigByTicker.mockResolvedValue(response);
      const body = {
        signer: '0x6'.padEnd(66, '0'),
        defaultTaxWithholding: new BigNumber('25'),
      };

      const result = await controller.updateDefaultConfig({ ticker: 'TICKER' }, body);

      expect(result).toEqual({
        transactions: ['transaction'],
      });
      expect(mockCorporateActionsService.updateDefaultConfigByTicker).toHaveBeenCalledWith(
        'TICKER',
        body
      );
    });
  });

  describe('getDividendDistributions', () => {
    it('should return the Dividend Distributions associated with an Asset', async () => {
      const mockDistributions = [new MockDistributionWithDetails()];

      mockCorporateActionsService.findDistributionsByTicker.mockResolvedValue(mockDistributions);

      const result = await controller.getDividendDistributions({ ticker: 'TICKER' });

      expect(result).toEqual(
        new ResultsModel({
          results: mockDistributions.map(distributionWithDetails =>
            // eslint-disable-next-line @typescript-eslint/no-explicit-any
            createDividendDistributionDetailsModel(distributionWithDetails as any)
          ),
        })
      );
    });
  });

  describe('findDistribution', () => {
    it('should return a specific Dividend Distribution associated with an Asset', async () => {
      const mockDistributions = new MockDistributionWithDetails();

      mockCorporateActionsService.findDistribution.mockResolvedValue(mockDistributions);

      const result = await controller.getDividendDistribution({
        ticker: 'TICKER',
        id: new BigNumber('1'),
      });

      // eslint-disable-next-line @typescript-eslint/no-explicit-any
      expect(result).toEqual(createDividendDistributionDetailsModel(mockDistributions as any));
    });
  });

  describe('deleteCorporateAction', () => {
    it('should call the service and return the transaction details', async () => {
      const response = {
        transactions: ['transaction'],
      };
      mockCorporateActionsService.remove.mockResolvedValue(response);

      const result = await controller.deleteCorporateAction(
        { id: new BigNumber(1), ticker: 'TICKER' },
        { signer: '0x6'.padEnd(66, '0') }
      );

      expect(result).toEqual({
        transactions: ['transaction'],
      });
      expect(mockCorporateActionsService.remove).toHaveBeenCalledWith(
        'TICKER',
        new BigNumber(1),
        '0x6'.padEnd(66, '0')
      );
    });
  });

  describe('payDividends', () => {
    it('should call the service and return the transaction details', async () => {
      const response = {
        transactions: ['transaction'],
      };
      mockCorporateActionsService.payDividends.mockResolvedValue(response);

      const body = {
        signer: '0x6'.padEnd(66, '0'),
        targets: ['0x6'.padEnd(66, '0')],
      };
      const result = await controller.payDividends(
        {
          id: new BigNumber(1),
          ticker: 'TICKER',
        },
        body
      );

      expect(result).toEqual({
        transactions: ['transaction'],
      });
      expect(mockCorporateActionsService.payDividends).toHaveBeenCalledWith(
        'TICKER',
        new BigNumber(1),
        body
      );
    });
  });

<<<<<<< HEAD
  describe('createDividendDistributionByTicker', () => {
    it('should call the service and return the results', async () => {
      const mockDistribution = new MockDistribution();
      const response = {
        result: mockDistribution,
        transactions: [
          {
            blockHash: '0x1',
            transactionHash: '0x2',
            transactionTag: TxTags.corporateAction.SetDefaultWithholdingTax,
          },
          {
            blockHash: '0x3',
            transactionHash: '0x4',
            transactionTag: TxTags.capitalDistribution.Distribute,
          },
        ],
      };
      mockCorporateActionsService.createDividendDistributionByTicker.mockResolvedValue(response);
      const mockDate = new Date();
      const body = {
        signer: '0x6'.padEnd(66, '0'),
        description: 'Corporate Action description',
        checkpoint: mockDate,
        originPortfolio: new BigNumber(0),
        currency: 'TICKER',
        perShare: new BigNumber(2),
        maxAmount: new BigNumber(1000),
        paymentDate: mockDate,
      };

      const result = await controller.createDividendDistribution({ ticker: 'TICKER' }, body);

      expect(result).toEqual(
        new CreatedDividendDistributionModel({
          // eslint-disable-next-line @typescript-eslint/no-explicit-any
          dividendDistribution: createDividendDistributionModel(mockDistribution as any),
          transactions: [
            {
              blockHash: '0x1',
              transactionHash: '0x2',
              transactionTag: TxTags.corporateAction.SetDefaultWithholdingTax,
            },
            {
              blockHash: '0x3',
              transactionHash: '0x4',
              transactionTag: TxTags.capitalDistribution.Distribute,
            },
          ],
        })
      );
      expect(mockCorporateActionsService.createDividendDistributionByTicker).toHaveBeenCalledWith(
        'TICKER',
        body
=======
  describe('linkDocuments', () => {
    it('should call the service and return the results', async () => {
      const transactions = [
        {
          blockHash: '0x1',
          txHash: '0x2',
          tag: TxTags.corporateAction.LinkCaDoc,
        },
      ];

      const body = {
        documents: [
          new AssetDocumentDto({
            name: 'DOC_NAME',
            uri: 'DOC_URI',
            type: 'DOC_TYPE',
          }),
        ],
        signer: '0x6'.padEnd(66, '0'),
      };

      mockCorporateActionsService.linkDocuments.mockResolvedValue({ transactions });

      const result = await controller.linkDocuments(
        { ticker: 'TICKER', id: new BigNumber('1') },
        body
      );

      expect(result).toEqual({
        transactions,
      });
    });
  });

  describe('claimDividends', () => {
    it('should call the service and return the transaction details', async () => {
      const response = {
        transactions: ['transaction'],
      };
      mockCorporateActionsService.claimDividends.mockResolvedValue(response);

      const signer = '0x6'.padEnd(66, '0');
      const result = await controller.claimDividends(
        {
          id: new BigNumber(1),
          ticker: 'TICKER',
        },
        { signer }
      );

      expect(result).toEqual({
        transactions: ['transaction'],
      });
      expect(mockCorporateActionsService.claimDividends).toHaveBeenCalledWith(
        'TICKER',
        new BigNumber(1),
        signer
>>>>>>> 8b43984b
      );
    });
  });
});<|MERGE_RESOLUTION|>--- conflicted
+++ resolved
@@ -23,14 +23,11 @@
     updateDefaultConfigByTicker: jest.fn(),
     findDistributionsByTicker: jest.fn(),
     findDistribution: jest.fn(),
+    createDividendDistribution: jest.fn(),
     remove: jest.fn(),
     payDividends: jest.fn(),
-<<<<<<< HEAD
-    createDividendDistributionByTicker: jest.fn(),
-=======
     claimDividends: jest.fn(),
     linkDocuments: jest.fn(),
->>>>>>> 8b43984b
   };
 
   beforeEach(async () => {
@@ -121,61 +118,7 @@
     });
   });
 
-  describe('deleteCorporateAction', () => {
-    it('should call the service and return the transaction details', async () => {
-      const response = {
-        transactions: ['transaction'],
-      };
-      mockCorporateActionsService.remove.mockResolvedValue(response);
-
-      const result = await controller.deleteCorporateAction(
-        { id: new BigNumber(1), ticker: 'TICKER' },
-        { signer: '0x6'.padEnd(66, '0') }
-      );
-
-      expect(result).toEqual({
-        transactions: ['transaction'],
-      });
-      expect(mockCorporateActionsService.remove).toHaveBeenCalledWith(
-        'TICKER',
-        new BigNumber(1),
-        '0x6'.padEnd(66, '0')
-      );
-    });
-  });
-
-  describe('payDividends', () => {
-    it('should call the service and return the transaction details', async () => {
-      const response = {
-        transactions: ['transaction'],
-      };
-      mockCorporateActionsService.payDividends.mockResolvedValue(response);
-
-      const body = {
-        signer: '0x6'.padEnd(66, '0'),
-        targets: ['0x6'.padEnd(66, '0')],
-      };
-      const result = await controller.payDividends(
-        {
-          id: new BigNumber(1),
-          ticker: 'TICKER',
-        },
-        body
-      );
-
-      expect(result).toEqual({
-        transactions: ['transaction'],
-      });
-      expect(mockCorporateActionsService.payDividends).toHaveBeenCalledWith(
-        'TICKER',
-        new BigNumber(1),
-        body
-      );
-    });
-  });
-
-<<<<<<< HEAD
-  describe('createDividendDistributionByTicker', () => {
+  describe('createDividendDistribution', () => {
     it('should call the service and return the results', async () => {
       const mockDistribution = new MockDistribution();
       const response = {
@@ -193,7 +136,7 @@
           },
         ],
       };
-      mockCorporateActionsService.createDividendDistributionByTicker.mockResolvedValue(response);
+      mockCorporateActionsService.createDividendDistribution.mockResolvedValue(response);
       const mockDate = new Date();
       const body = {
         signer: '0x6'.padEnd(66, '0'),
@@ -226,10 +169,66 @@
           ],
         })
       );
-      expect(mockCorporateActionsService.createDividendDistributionByTicker).toHaveBeenCalledWith(
-        'TICKER',
-        body
-=======
+      expect(mockCorporateActionsService.createDividendDistribution).toHaveBeenCalledWith(
+        'TICKER',
+        body
+      );
+    });
+  });
+
+  describe('deleteCorporateAction', () => {
+    it('should call the service and return the transaction details', async () => {
+      const response = {
+        transactions: ['transaction'],
+      };
+      mockCorporateActionsService.remove.mockResolvedValue(response);
+
+      const result = await controller.deleteCorporateAction(
+        { id: new BigNumber(1), ticker: 'TICKER' },
+        { signer: '0x6'.padEnd(66, '0') }
+      );
+
+      expect(result).toEqual({
+        transactions: ['transaction'],
+      });
+      expect(mockCorporateActionsService.remove).toHaveBeenCalledWith(
+        'TICKER',
+        new BigNumber(1),
+        '0x6'.padEnd(66, '0')
+      );
+    });
+  });
+
+  describe('payDividends', () => {
+    it('should call the service and return the transaction details', async () => {
+      const response = {
+        transactions: ['transaction'],
+      };
+      mockCorporateActionsService.payDividends.mockResolvedValue(response);
+
+      const body = {
+        signer: '0x6'.padEnd(66, '0'),
+        targets: ['0x6'.padEnd(66, '0')],
+      };
+      const result = await controller.payDividends(
+        {
+          id: new BigNumber(1),
+          ticker: 'TICKER',
+        },
+        body
+      );
+
+      expect(result).toEqual({
+        transactions: ['transaction'],
+      });
+      expect(mockCorporateActionsService.payDividends).toHaveBeenCalledWith(
+        'TICKER',
+        new BigNumber(1),
+        body
+      );
+    });
+  });
+
   describe('linkDocuments', () => {
     it('should call the service and return the results', async () => {
       const transactions = [
@@ -287,7 +286,6 @@
         'TICKER',
         new BigNumber(1),
         signer
->>>>>>> 8b43984b
       );
     });
   });
