--- conflicted
+++ resolved
@@ -17,11 +17,8 @@
     findDistributionsByTicker: jest.fn(),
     findDistribution: jest.fn(),
     remove: jest.fn(),
-<<<<<<< HEAD
+    payDividends: jest.fn(),
     claimDividends: jest.fn(),
-=======
-    payDividends: jest.fn(),
->>>>>>> f67d9bb9
   };
 
   beforeEach(async () => {
@@ -135,21 +132,11 @@
     });
   });
 
-<<<<<<< HEAD
-  describe('claimDividends', () => {
-=======
   describe('payDividends', () => {
->>>>>>> f67d9bb9
     it('should call the service and return the transaction details', async () => {
       const response = {
         transactions: ['transaction'],
       };
-<<<<<<< HEAD
-      mockCorporateActionsService.claimDividends.mockResolvedValue(response);
-
-      const signer = '0x6'.padEnd(66, '0');
-      const result = await controller.claimDividends(
-=======
       mockCorporateActionsService.payDividends.mockResolvedValue(response);
 
       const body = {
@@ -157,32 +144,47 @@
         targets: ['0x6'.padEnd(66, '0')],
       };
       const result = await controller.payDividends(
->>>>>>> f67d9bb9
         {
           id: new BigNumber(1),
           ticker: 'TICKER',
         },
-<<<<<<< HEAD
-        { signer }
-=======
         body
->>>>>>> f67d9bb9
       );
 
       expect(result).toEqual({
         transactions: ['transaction'],
       });
-<<<<<<< HEAD
+      expect(mockCorporateActionsService.payDividends).toHaveBeenCalledWith(
+        'TICKER',
+        new BigNumber(1),
+        body
+      );
+    });
+  });
+
+  describe('claimDividends', () => {
+    it('should call the service and return the transaction details', async () => {
+      const response = {
+        transactions: ['transaction'],
+      };
+      mockCorporateActionsService.claimDividends.mockResolvedValue(response);
+
+      const signer = '0x6'.padEnd(66, '0');
+      const result = await controller.claimDividends(
+        {
+          id: new BigNumber(1),
+          ticker: 'TICKER',
+        },
+        { signer }
+      );
+
+      expect(result).toEqual({
+        transactions: ['transaction'],
+      });
       expect(mockCorporateActionsService.claimDividends).toHaveBeenCalledWith(
         'TICKER',
         new BigNumber(1),
         signer
-=======
-      expect(mockCorporateActionsService.payDividends).toHaveBeenCalledWith(
-        'TICKER',
-        new BigNumber(1),
-        body
->>>>>>> f67d9bb9
       );
     });
   });
