--- conflicted
+++ resolved
@@ -18,11 +18,8 @@
     updateDefaultsByTicker: jest.fn(),
     findDistributionsByTicker: jest.fn(),
     findDistribution: jest.fn(),
-<<<<<<< HEAD
+    remove: jest.fn(),
     linkDocuments: jest.fn(),
-=======
-    remove: jest.fn(),
->>>>>>> 75f60164
   };
 
   beforeEach(async () => {
@@ -113,7 +110,29 @@
     });
   });
 
-<<<<<<< HEAD
+  describe('deleteCorporateAction', () => {
+    it('should call the service and return the transaction details', async () => {
+      const response = {
+        transactions: ['transaction'],
+      };
+      mockCorporateActionsService.remove.mockResolvedValue(response);
+
+      const result = await controller.deleteCorporateAction(
+        { id: new BigNumber(1), ticker: 'TICKER' },
+        { signer: '0x6'.padEnd(66, '0') }
+      );
+
+      expect(result).toEqual({
+        transactions: ['transaction'],
+      });
+      expect(mockCorporateActionsService.remove).toHaveBeenCalledWith(
+        'TICKER',
+        new BigNumber(1),
+        '0x6'.padEnd(66, '0')
+      );
+    });
+  });
+
   describe('linkDocuments', () => {
     it('should call the service and return the results', async () => {
       const transactions = [
@@ -145,28 +164,6 @@
       expect(result).toEqual({
         transactions,
       });
-=======
-  describe('deleteCorporateAction', () => {
-    it('should call the service and return the transaction details', async () => {
-      const response = {
-        transactions: ['transaction'],
-      };
-      mockCorporateActionsService.remove.mockResolvedValue(response);
-
-      const result = await controller.deleteCorporateAction(
-        { id: new BigNumber(1), ticker: 'TICKER' },
-        { signer: '0x6'.padEnd(66, '0') }
-      );
-
-      expect(result).toEqual({
-        transactions: ['transaction'],
-      });
-      expect(mockCorporateActionsService.remove).toHaveBeenCalledWith(
-        'TICKER',
-        new BigNumber(1),
-        '0x6'.padEnd(66, '0')
-      );
->>>>>>> 75f60164
     });
   });
 });