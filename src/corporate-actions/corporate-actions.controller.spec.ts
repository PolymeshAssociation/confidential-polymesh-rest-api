import { Test, TestingModule } from '@nestjs/testing';
import { BigNumber } from '@polymathnetwork/polymesh-sdk';
import { TxTags } from '@polymathnetwork/polymesh-sdk/types';

import { AssetDocumentDto } from '~/assets/dto/asset-document.dto';
import { ResultsModel } from '~/common/models/results.model';
import { CorporateActionsController } from '~/corporate-actions/corporate-actions.controller';
import { CorporateActionsService } from '~/corporate-actions/corporate-actions.service';
import {
  createDividendDistributionDetailsModel,
  createDividendDistributionModel,
} from '~/corporate-actions/corporate-actions.util';
import { MockCorporateActionDefaultConfig } from '~/corporate-actions/mocks/corporate-action-default-config.mock';
import { MockDistributionWithDetails } from '~/corporate-actions/mocks/distribution-with-details.mock';
import { MockDistribution } from '~/corporate-actions/mocks/dividend-distribution.mock';
import { CreatedDividendDistributionModel } from '~/corporate-actions/model/created-dividend-distribution.model';

describe('CorporateActionsController', () => {
  let controller: CorporateActionsController;

  const mockCorporateActionsService = {
    findDefaultConfigByTicker: jest.fn(),
    updateDefaultConfigByTicker: jest.fn(),
    findDistributionsByTicker: jest.fn(),
    findDistribution: jest.fn(),
    createDividendDistribution: jest.fn(),
    remove: jest.fn(),
    payDividends: jest.fn(),
    claimDividends: jest.fn(),
    linkDocuments: jest.fn(),
<<<<<<< HEAD
    modifyCheckpoint: jest.fn(),
=======
    reclaimRemainingFunds: jest.fn(),
>>>>>>> cda6a7fe
  };

  beforeEach(async () => {
    const module: TestingModule = await Test.createTestingModule({
      controllers: [CorporateActionsController],
      providers: [CorporateActionsService],
    })
      .overrideProvider(CorporateActionsService)
      .useValue(mockCorporateActionsService)
      .compile();

    controller = module.get<CorporateActionsController>(CorporateActionsController);
  });

  it('should be defined', () => {
    expect(controller).toBeDefined();
  });

  describe('getDefaultConfig', () => {
    it('should return the Corporate Action Default Config for an Asset', async () => {
      const mockCorporateActionDefaultConfig = new MockCorporateActionDefaultConfig();

      mockCorporateActionsService.findDefaultConfigByTicker.mockResolvedValue(
        mockCorporateActionDefaultConfig
      );

      const result = await controller.getDefaultConfig({ ticker: 'TICKER' });

      expect(result).toEqual(mockCorporateActionDefaultConfig);
    });
  });

  describe('updateDefaultConfig', () => {
    it('should update the Corporate Action Default Config and return the details of transaction', async () => {
      const response = {
        transactions: ['transaction'],
      };
      mockCorporateActionsService.updateDefaultConfigByTicker.mockResolvedValue(response);
      const body = {
        signer: '0x6'.padEnd(66, '0'),
        defaultTaxWithholding: new BigNumber('25'),
      };

      const result = await controller.updateDefaultConfig({ ticker: 'TICKER' }, body);

      expect(result).toEqual({
        transactions: ['transaction'],
      });
      expect(mockCorporateActionsService.updateDefaultConfigByTicker).toHaveBeenCalledWith(
        'TICKER',
        body
      );
    });
  });

  describe('getDividendDistributions', () => {
    it('should return the Dividend Distributions associated with an Asset', async () => {
      const mockDistributions = [new MockDistributionWithDetails()];

      mockCorporateActionsService.findDistributionsByTicker.mockResolvedValue(mockDistributions);

      const result = await controller.getDividendDistributions({ ticker: 'TICKER' });

      expect(result).toEqual(
        new ResultsModel({
          results: mockDistributions.map(distributionWithDetails =>
            // eslint-disable-next-line @typescript-eslint/no-explicit-any
            createDividendDistributionDetailsModel(distributionWithDetails as any)
          ),
        })
      );
    });
  });

  describe('findDistribution', () => {
    it('should return a specific Dividend Distribution associated with an Asset', async () => {
      const mockDistribution = new MockDistributionWithDetails();

      mockCorporateActionsService.findDistribution.mockResolvedValue(mockDistribution);

      const result = await controller.getDividendDistribution({
        ticker: 'TICKER',
        id: new BigNumber('1'),
      });

      // eslint-disable-next-line @typescript-eslint/no-explicit-any
      expect(result).toEqual(createDividendDistributionDetailsModel(mockDistribution as any));
    });
  });

  describe('createDividendDistribution', () => {
    it('should call the service and return the results', async () => {
      const mockDistribution = new MockDistribution();
      const response = {
        result: mockDistribution,
        transactions: [
          {
            blockHash: '0x1',
            transactionHash: '0x2',
            transactionTag: TxTags.corporateAction.InitiateCorporateAction,
          },
          {
            blockHash: '0x3',
            transactionHash: '0x4',
            transactionTag: TxTags.capitalDistribution.Distribute,
          },
        ],
      };
      mockCorporateActionsService.createDividendDistribution.mockResolvedValue(response);
      const mockDate = new Date();
      const body = {
        signer: '0x6'.padEnd(66, '0'),
        description: 'Corporate Action description',
        checkpoint: mockDate,
        originPortfolio: new BigNumber(0),
        currency: 'TICKER',
        perShare: new BigNumber(2),
        maxAmount: new BigNumber(1000),
        paymentDate: mockDate,
      };

      const result = await controller.createDividendDistribution({ ticker: 'TICKER' }, body);

      expect(result).toEqual(
        new CreatedDividendDistributionModel({
          // eslint-disable-next-line @typescript-eslint/no-explicit-any
          dividendDistribution: createDividendDistributionModel(mockDistribution as any),
          transactions: [
            {
              blockHash: '0x1',
              transactionHash: '0x2',
              transactionTag: TxTags.corporateAction.InitiateCorporateAction,
            },
            {
              blockHash: '0x3',
              transactionHash: '0x4',
              transactionTag: TxTags.capitalDistribution.Distribute,
            },
          ],
        })
      );
      expect(mockCorporateActionsService.createDividendDistribution).toHaveBeenCalledWith(
        'TICKER',
        body
      );
    });
  });

  describe('deleteCorporateAction', () => {
    it('should call the service and return the transaction details', async () => {
      const response = {
        transactions: ['transaction'],
      };
      mockCorporateActionsService.remove.mockResolvedValue(response);

      const result = await controller.deleteCorporateAction(
        { id: new BigNumber(1), ticker: 'TICKER' },
        { signer: '0x6'.padEnd(66, '0') }
      );

      expect(result).toEqual({
        transactions: ['transaction'],
      });
      expect(mockCorporateActionsService.remove).toHaveBeenCalledWith(
        'TICKER',
        new BigNumber(1),
        '0x6'.padEnd(66, '0')
      );
    });
  });

  describe('payDividends', () => {
    it('should call the service and return the transaction details', async () => {
      const response = {
        transactions: ['transaction'],
      };
      mockCorporateActionsService.payDividends.mockResolvedValue(response);

      const body = {
        signer: '0x6'.padEnd(66, '0'),
        targets: ['0x6'.padEnd(66, '0')],
      };
      const result = await controller.payDividends(
        {
          id: new BigNumber(1),
          ticker: 'TICKER',
        },
        body
      );

      expect(result).toEqual({
        transactions: ['transaction'],
      });
      expect(mockCorporateActionsService.payDividends).toHaveBeenCalledWith(
        'TICKER',
        new BigNumber(1),
        body
      );
    });
  });

  describe('linkDocuments', () => {
    it('should call the service and return the results', async () => {
      const transactions = [
        {
          blockHash: '0x1',
          txHash: '0x2',
          tag: TxTags.corporateAction.LinkCaDoc,
        },
      ];

      const body = {
        documents: [
          new AssetDocumentDto({
            name: 'DOC_NAME',
            uri: 'DOC_URI',
            type: 'DOC_TYPE',
          }),
        ],
        signer: '0x6'.padEnd(66, '0'),
      };

      mockCorporateActionsService.linkDocuments.mockResolvedValue({ transactions });

      const result = await controller.linkDocuments(
        { ticker: 'TICKER', id: new BigNumber('1') },
        body
      );

      expect(result).toEqual({
        transactions,
      });
    });
  });

  describe('claimDividends', () => {
    it('should call the service and return the transaction details', async () => {
      const response = {
        transactions: ['transaction'],
      };
      mockCorporateActionsService.claimDividends.mockResolvedValue(response);

      const signer = '0x6'.padEnd(66, '0');
      const result = await controller.claimDividends(
        {
          id: new BigNumber(1),
          ticker: 'TICKER',
        },
        { signer }
      );

      expect(result).toEqual({
        transactions: ['transaction'],
      });
      expect(mockCorporateActionsService.claimDividends).toHaveBeenCalledWith(
        'TICKER',
        new BigNumber(1),
        signer
      );
    });
  });

<<<<<<< HEAD
  describe('modifyCheckpoint', () => {
    it('should call the service and return the results', async () => {
      const transactions = ['transactions'];

      const body = {
        checkpoint: new Date(),
        signer: '0x6'.padEnd(66, '0'),
      };

      mockCorporateActionsService.modifyCheckpoint.mockResolvedValue({ transactions });

      const result = await controller.modifyDistributionCheckpoint(
        { ticker: 'TICKER', id: new BigNumber('1') },
        body
      );

      expect(result).toEqual({
        transactions,
      });
      expect(mockCorporateActionsService.modifyCheckpoint).toHaveBeenCalledWith(
        'TICKER',
        new BigNumber(1),
        body
=======
  describe('reclaimDividends', () => {
    it('should call the service and return the transaction details', async () => {
      const response = {
        transactions: ['transaction'],
      };
      mockCorporateActionsService.reclaimRemainingFunds.mockResolvedValue(response);

      const signer = '0x6'.padEnd(66, '0');
      const result = await controller.reclaimRemainingFunds(
        {
          id: new BigNumber(1),
          ticker: 'TICKER',
        },
        { signer }
      );

      expect(result).toEqual({
        transactions: ['transaction'],
      });
      expect(mockCorporateActionsService.reclaimRemainingFunds).toHaveBeenCalledWith(
        'TICKER',
        new BigNumber(1),
        signer
>>>>>>> cda6a7fe
      );
    });
  });
});<|MERGE_RESOLUTION|>--- conflicted
+++ resolved
@@ -28,11 +28,8 @@
     payDividends: jest.fn(),
     claimDividends: jest.fn(),
     linkDocuments: jest.fn(),
-<<<<<<< HEAD
+    reclaimRemainingFunds: jest.fn(),
     modifyCheckpoint: jest.fn(),
-=======
-    reclaimRemainingFunds: jest.fn(),
->>>>>>> cda6a7fe
   };
 
   beforeEach(async () => {
@@ -295,31 +292,6 @@
     });
   });
 
-<<<<<<< HEAD
-  describe('modifyCheckpoint', () => {
-    it('should call the service and return the results', async () => {
-      const transactions = ['transactions'];
-
-      const body = {
-        checkpoint: new Date(),
-        signer: '0x6'.padEnd(66, '0'),
-      };
-
-      mockCorporateActionsService.modifyCheckpoint.mockResolvedValue({ transactions });
-
-      const result = await controller.modifyDistributionCheckpoint(
-        { ticker: 'TICKER', id: new BigNumber('1') },
-        body
-      );
-
-      expect(result).toEqual({
-        transactions,
-      });
-      expect(mockCorporateActionsService.modifyCheckpoint).toHaveBeenCalledWith(
-        'TICKER',
-        new BigNumber(1),
-        body
-=======
   describe('reclaimDividends', () => {
     it('should call the service and return the transaction details', async () => {
       const response = {
@@ -343,7 +315,33 @@
         'TICKER',
         new BigNumber(1),
         signer
->>>>>>> cda6a7fe
+      );
+    });
+  });
+
+  describe('modifyCheckpoint', () => {
+    it('should call the service and return the results', async () => {
+      const transactions = ['transactions'];
+
+      const body = {
+        checkpoint: new Date(),
+        signer: '0x6'.padEnd(66, '0'),
+      };
+
+      mockCorporateActionsService.modifyCheckpoint.mockResolvedValue({ transactions });
+
+      const result = await controller.modifyDistributionCheckpoint(
+        { ticker: 'TICKER', id: new BigNumber('1') },
+        body
+      );
+
+      expect(result).toEqual({
+        transactions,
+      });
+      expect(mockCorporateActionsService.modifyCheckpoint).toHaveBeenCalledWith(
+        'TICKER',
+        new BigNumber(1),
+        body
       );
     });
   });
