import { Test, TestingModule } from '@nestjs/testing';
import { BigNumber } from '@polymathnetwork/polymesh-sdk';
import { TxTags } from '@polymathnetwork/polymesh-sdk/types';

import { AssetDocumentDto } from '~/assets/dto/asset-document.dto';
import { ResultsModel } from '~/common/models/results.model';
import { CorporateActionsController } from '~/corporate-actions/corporate-actions.controller';
import { CorporateActionsService } from '~/corporate-actions/corporate-actions.service';
import { createDividendDistributionModel } from '~/corporate-actions/corporate-actions.util';
import { MockCorporateActionDefaultConfig } from '~/corporate-actions/mocks/corporate-action-default-config.mock';
import { MockDistributionWithDetails } from '~/corporate-actions/mocks/distribution-with-details.mock';

describe('CorporateActionsController', () => {
  let controller: CorporateActionsController;

  const mockCorporateActionsService = {
    findDefaultConfigByTicker: jest.fn(),
    updateDefaultConfigByTicker: jest.fn(),
    findDistributionsByTicker: jest.fn(),
    findDistribution: jest.fn(),
    remove: jest.fn(),
<<<<<<< HEAD
    reclaimDividends: jest.fn(),
=======
    payDividends: jest.fn(),
    claimDividends: jest.fn(),
    linkDocuments: jest.fn(),
>>>>>>> 8b43984b
  };

  beforeEach(async () => {
    const module: TestingModule = await Test.createTestingModule({
      controllers: [CorporateActionsController],
      providers: [CorporateActionsService],
    })
      .overrideProvider(CorporateActionsService)
      .useValue(mockCorporateActionsService)
      .compile();

    controller = module.get<CorporateActionsController>(CorporateActionsController);
  });

  it('should be defined', () => {
    expect(controller).toBeDefined();
  });

  describe('getDefaultConfig', () => {
    it('should return the Corporate Action Default Config for an Asset', async () => {
      const mockCorporateActionDefaultConfig = new MockCorporateActionDefaultConfig();

      mockCorporateActionsService.findDefaultConfigByTicker.mockResolvedValue(
        mockCorporateActionDefaultConfig
      );

      const result = await controller.getDefaultConfig({ ticker: 'TICKER' });

      expect(result).toEqual(mockCorporateActionDefaultConfig);
    });
  });

  describe('updateDefaultConfig', () => {
    it('should update the Corporate Action Default Config and return the details of transaction', async () => {
      const response = {
        transactions: ['transaction'],
      };
      mockCorporateActionsService.updateDefaultConfigByTicker.mockResolvedValue(response);
      const body = {
        signer: '0x6'.padEnd(66, '0'),
        defaultTaxWithholding: new BigNumber('25'),
      };

      const result = await controller.updateDefaultConfig({ ticker: 'TICKER' }, body);

      expect(result).toEqual({
        transactions: ['transaction'],
      });
      expect(mockCorporateActionsService.updateDefaultConfigByTicker).toHaveBeenCalledWith(
        'TICKER',
        body
      );
    });
  });

  describe('getDividendDistributions', () => {
    it('should return the Dividend Distributions associated with an Asset', async () => {
      const mockDistributions = [new MockDistributionWithDetails()];

      mockCorporateActionsService.findDistributionsByTicker.mockResolvedValue(mockDistributions);

      const result = await controller.getDividendDistributions({ ticker: 'TICKER' });

      expect(result).toEqual(
        new ResultsModel({
          results: mockDistributions.map(distributionWithDetails =>
            // eslint-disable-next-line @typescript-eslint/no-explicit-any
            createDividendDistributionModel(distributionWithDetails as any)
          ),
        })
      );
    });
  });

  describe('findDistribution', () => {
    it('should return a specific Dividend Distribution associated with an Asset', async () => {
      const mockDistributions = new MockDistributionWithDetails();

      mockCorporateActionsService.findDistribution.mockResolvedValue(mockDistributions);

      const result = await controller.getDividendDistribution({
        ticker: 'TICKER',
        id: new BigNumber('1'),
      });

      // eslint-disable-next-line @typescript-eslint/no-explicit-any
      expect(result).toEqual(createDividendDistributionModel(mockDistributions as any));
    });
  });

  describe('deleteCorporateAction', () => {
    it('should call the service and return the transaction details', async () => {
      const response = {
        transactions: ['transaction'],
      };
      mockCorporateActionsService.remove.mockResolvedValue(response);

      const result = await controller.deleteCorporateAction(
        { id: new BigNumber(1), ticker: 'TICKER' },
        { signer: '0x6'.padEnd(66, '0') }
      );

      expect(result).toEqual({
        transactions: ['transaction'],
      });
      expect(mockCorporateActionsService.remove).toHaveBeenCalledWith(
        'TICKER',
        new BigNumber(1),
        '0x6'.padEnd(66, '0')
      );
    });
  });

<<<<<<< HEAD
  describe('reclaimDividends', () => {
=======
  describe('payDividends', () => {
>>>>>>> 8b43984b
    it('should call the service and return the transaction details', async () => {
      const response = {
        transactions: ['transaction'],
      };
<<<<<<< HEAD
      mockCorporateActionsService.reclaimDividends.mockResolvedValue(response);

      const signer = '0x6'.padEnd(66, '0');
      const result = await controller.reclaimDividends(
=======
      mockCorporateActionsService.payDividends.mockResolvedValue(response);

      const body = {
        signer: '0x6'.padEnd(66, '0'),
        targets: ['0x6'.padEnd(66, '0')],
      };
      const result = await controller.payDividends(
        {
          id: new BigNumber(1),
          ticker: 'TICKER',
        },
        body
      );

      expect(result).toEqual({
        transactions: ['transaction'],
      });
      expect(mockCorporateActionsService.payDividends).toHaveBeenCalledWith(
        'TICKER',
        new BigNumber(1),
        body
      );
    });
  });

  describe('linkDocuments', () => {
    it('should call the service and return the results', async () => {
      const transactions = [
        {
          blockHash: '0x1',
          txHash: '0x2',
          tag: TxTags.corporateAction.LinkCaDoc,
        },
      ];

      const body = {
        documents: [
          new AssetDocumentDto({
            name: 'DOC_NAME',
            uri: 'DOC_URI',
            type: 'DOC_TYPE',
          }),
        ],
        signer: '0x6'.padEnd(66, '0'),
      };

      mockCorporateActionsService.linkDocuments.mockResolvedValue({ transactions });

      const result = await controller.linkDocuments(
        { ticker: 'TICKER', id: new BigNumber('1') },
        body
      );

      expect(result).toEqual({
        transactions,
      });
    });
  });

  describe('claimDividends', () => {
    it('should call the service and return the transaction details', async () => {
      const response = {
        transactions: ['transaction'],
      };
      mockCorporateActionsService.claimDividends.mockResolvedValue(response);

      const signer = '0x6'.padEnd(66, '0');
      const result = await controller.claimDividends(
>>>>>>> 8b43984b
        {
          id: new BigNumber(1),
          ticker: 'TICKER',
        },
        { signer }
      );

      expect(result).toEqual({
        transactions: ['transaction'],
      });
<<<<<<< HEAD
      expect(mockCorporateActionsService.reclaimDividends).toHaveBeenCalledWith(
=======
      expect(mockCorporateActionsService.claimDividends).toHaveBeenCalledWith(
>>>>>>> 8b43984b
        'TICKER',
        new BigNumber(1),
        signer
      );
    });
  });
});<|MERGE_RESOLUTION|>--- conflicted
+++ resolved
@@ -19,13 +19,10 @@
     findDistributionsByTicker: jest.fn(),
     findDistribution: jest.fn(),
     remove: jest.fn(),
-<<<<<<< HEAD
-    reclaimDividends: jest.fn(),
-=======
     payDividends: jest.fn(),
     claimDividends: jest.fn(),
     linkDocuments: jest.fn(),
->>>>>>> 8b43984b
+    reclaimRemainingFunds: jest.fn(),
   };
 
   beforeEach(async () => {
@@ -139,21 +136,11 @@
     });
   });
 
-<<<<<<< HEAD
-  describe('reclaimDividends', () => {
-=======
   describe('payDividends', () => {
->>>>>>> 8b43984b
-    it('should call the service and return the transaction details', async () => {
-      const response = {
-        transactions: ['transaction'],
-      };
-<<<<<<< HEAD
-      mockCorporateActionsService.reclaimDividends.mockResolvedValue(response);
-
-      const signer = '0x6'.padEnd(66, '0');
-      const result = await controller.reclaimDividends(
-=======
+    it('should call the service and return the transaction details', async () => {
+      const response = {
+        transactions: ['transaction'],
+      };
       mockCorporateActionsService.payDividends.mockResolvedValue(response);
 
       const body = {
@@ -222,7 +209,6 @@
 
       const signer = '0x6'.padEnd(66, '0');
       const result = await controller.claimDividends(
->>>>>>> 8b43984b
         {
           id: new BigNumber(1),
           ticker: 'TICKER',
@@ -233,15 +219,38 @@
       expect(result).toEqual({
         transactions: ['transaction'],
       });
-<<<<<<< HEAD
-      expect(mockCorporateActionsService.reclaimDividends).toHaveBeenCalledWith(
-=======
       expect(mockCorporateActionsService.claimDividends).toHaveBeenCalledWith(
->>>>>>> 8b43984b
         'TICKER',
         new BigNumber(1),
         signer
       );
     });
   });
+
+  describe('reclaimDividends', () => {
+    it('should call the service and return the transaction details', async () => {
+      const response = {
+        transactions: ['transaction'],
+      };
+      mockCorporateActionsService.reclaimRemainingFunds.mockResolvedValue(response);
+
+      const signer = '0x6'.padEnd(66, '0');
+      const result = await controller.reclaimRemainingFunds(
+        {
+          id: new BigNumber(1),
+          ticker: 'TICKER',
+        },
+        { signer }
+      );
+
+      expect(result).toEqual({
+        transactions: ['transaction'],
+      });
+      expect(mockCorporateActionsService.reclaimRemainingFunds).toHaveBeenCalledWith(
+        'TICKER',
+        new BigNumber(1),
+        signer
+      );
+    });
+  });
 });