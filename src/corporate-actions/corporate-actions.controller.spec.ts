--- conflicted
+++ resolved
@@ -20,11 +20,8 @@
     findDistribution: jest.fn(),
     remove: jest.fn(),
     payDividends: jest.fn(),
-<<<<<<< HEAD
     claimDividends: jest.fn(),
-=======
     linkDocuments: jest.fn(),
->>>>>>> dd0b53fd
   };
 
   beforeEach(async () => {
@@ -168,32 +165,6 @@
     });
   });
 
-<<<<<<< HEAD
-  describe('claimDividends', () => {
-    it('should call the service and return the transaction details', async () => {
-      const response = {
-        transactions: ['transaction'],
-      };
-      mockCorporateActionsService.claimDividends.mockResolvedValue(response);
-
-      const signer = '0x6'.padEnd(66, '0');
-      const result = await controller.claimDividends(
-        {
-          id: new BigNumber(1),
-          ticker: 'TICKER',
-        },
-        { signer }
-      );
-
-      expect(result).toEqual({
-        transactions: ['transaction'],
-      });
-      expect(mockCorporateActionsService.claimDividends).toHaveBeenCalledWith(
-        'TICKER',
-        new BigNumber(1),
-        signer
-      );
-=======
   describe('linkDocuments', () => {
     it('should call the service and return the results', async () => {
       const transactions = [
@@ -225,7 +196,33 @@
       expect(result).toEqual({
         transactions,
       });
->>>>>>> dd0b53fd
+    });
+  });
+
+  describe('claimDividends', () => {
+    it('should call the service and return the transaction details', async () => {
+      const response = {
+        transactions: ['transaction'],
+      };
+      mockCorporateActionsService.claimDividends.mockResolvedValue(response);
+
+      const signer = '0x6'.padEnd(66, '0');
+      const result = await controller.claimDividends(
+        {
+          id: new BigNumber(1),
+          ticker: 'TICKER',
+        },
+        { signer }
+      );
+
+      expect(result).toEqual({
+        transactions: ['transaction'],
+      });
+      expect(mockCorporateActionsService.claimDividends).toHaveBeenCalledWith(
+        'TICKER',
+        new BigNumber(1),
+        signer
+      );
     });
   });
 });