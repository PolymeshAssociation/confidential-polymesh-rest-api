--- conflicted
+++ resolved
@@ -19,11 +19,8 @@
     findDistributionsByTicker: jest.fn(),
     findDistribution: jest.fn(),
     remove: jest.fn(),
-<<<<<<< HEAD
+    payDividends: jest.fn(),
     linkDocuments: jest.fn(),
-=======
-    payDividends: jest.fn(),
->>>>>>> f67d9bb9
   };
 
   beforeEach(async () => {
@@ -137,7 +134,36 @@
     });
   });
 
-<<<<<<< HEAD
+  describe('payDividends', () => {
+    it('should call the service and return the transaction details', async () => {
+      const response = {
+        transactions: ['transaction'],
+      };
+      mockCorporateActionsService.payDividends.mockResolvedValue(response);
+
+      const body = {
+        signer: '0x6'.padEnd(66, '0'),
+        targets: ['0x6'.padEnd(66, '0')],
+      };
+      const result = await controller.payDividends(
+        {
+          id: new BigNumber(1),
+          ticker: 'TICKER',
+        },
+        body
+      );
+
+      expect(result).toEqual({
+        transactions: ['transaction'],
+      });
+      expect(mockCorporateActionsService.payDividends).toHaveBeenCalledWith(
+        'TICKER',
+        new BigNumber(1),
+        body
+      );
+    });
+  });
+
   describe('linkDocuments', () => {
     it('should call the service and return the results', async () => {
       const transactions = [
@@ -163,40 +189,12 @@
 
       const result = await controller.linkDocuments(
         { ticker: 'TICKER', id: new BigNumber('1') },
-=======
-  describe('payDividends', () => {
-    it('should call the service and return the transaction details', async () => {
-      const response = {
-        transactions: ['transaction'],
-      };
-      mockCorporateActionsService.payDividends.mockResolvedValue(response);
-
-      const body = {
-        signer: '0x6'.padEnd(66, '0'),
-        targets: ['0x6'.padEnd(66, '0')],
-      };
-      const result = await controller.payDividends(
-        {
-          id: new BigNumber(1),
-          ticker: 'TICKER',
-        },
->>>>>>> f67d9bb9
-        body
-      );
-
-      expect(result).toEqual({
-<<<<<<< HEAD
+        body
+      );
+
+      expect(result).toEqual({
         transactions,
       });
-=======
-        transactions: ['transaction'],
-      });
-      expect(mockCorporateActionsService.payDividends).toHaveBeenCalledWith(
-        'TICKER',
-        new BigNumber(1),
-        body
-      );
->>>>>>> f67d9bb9
     });
   });
 });