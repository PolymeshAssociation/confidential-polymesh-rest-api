import { Body, Controller, Delete, Get, Param, Patch, Post, Put, Query } from '@nestjs/common';
import {
  ApiBadRequestResponse,
  ApiCreatedResponse,
  ApiOkResponse,
  ApiOperation,
  ApiParam,
  ApiTags,
  ApiUnprocessableEntityResponse,
} from '@nestjs/swagger';

import { TickerParamsDto } from '~/assets/dto/ticker-params.dto';
import { ApiArrayResponse } from '~/common/decorators/swagger';
import { IsTicker } from '~/common/decorators/validation';
import { IdParamsDto } from '~/common/dto/id-params.dto';
import { SignerDto } from '~/common/dto/signer.dto';
import { ResultsModel } from '~/common/models/results.model';
import { TransactionQueueModel } from '~/common/models/transaction-queue.model';
import { CorporateActionsService } from '~/corporate-actions/corporate-actions.service';
import {
  createDividendDistributionDetailsModel,
  createDividendDistributionModel,
} from '~/corporate-actions/corporate-actions.util';
import { CorporateActionDefaultConfigDto } from '~/corporate-actions/dto/corporate-action-default-config.dto';
<<<<<<< HEAD
import { DividendDistributionDto } from '~/corporate-actions/dto/dividend-distribution.dto';
=======
import { LinkDocumentsDto } from '~/corporate-actions/dto/link-documents.dto';
>>>>>>> 8b43984b
import { PayDividendsDto } from '~/corporate-actions/dto/pay-dividends.dto';
import { CorporateActionDefaultConfigModel } from '~/corporate-actions/model/corporate-action-default-config.model';
import { CorporateActionTargetsModel } from '~/corporate-actions/model/corporate-action-targets.model';
import { CreatedDividendDistributionModel } from '~/corporate-actions/model/created-dividend-distribution.model';
import { DividendDistributionDetailsModel } from '~/corporate-actions/model/dividend-distribution-details.model';
import { DividendDistributionModel } from '~/corporate-actions/model/dividend-distribution.model';
import { TaxWithholdingModel } from '~/corporate-actions/model/tax-withholding.model';

class DividendDistributionParamsDto extends IdParamsDto {
  @IsTicker()
  readonly ticker: string;
}

class DeleteCorporateActionParamsDto extends IdParamsDto {
  @IsTicker()
  readonly ticker: string;
}

class DistributeFundsParamsDto extends IdParamsDto {
  @IsTicker()
  readonly ticker: string;
}

@ApiTags('corporate-actions', 'assets')
@Controller('assets/:ticker/corporate-actions')
export class CorporateActionsController {
  constructor(private readonly corporateActionsService: CorporateActionsService) {}

  @ApiOperation({
    summary: 'Fetch Corporate Action Default Config',
    description:
      "This endpoint will provide the default target Identities, global tax withholding percentage, and per-Identity tax withholding percentages for the Asset's Corporate Actions. Any Corporate Action that is created will use these values unless they are explicitly overridden",
  })
  @ApiParam({
    name: 'ticker',
    description: 'The ticker of the Asset whose Corporate Action Default Config is to be fetched',
    type: 'string',
    example: 'TICKER',
  })
  @ApiOkResponse({
    description: 'Corporate Action Default Config for the specified Asset',
    type: CorporateActionDefaultConfigModel,
  })
  @Get('default-config')
  public async getDefaultConfig(
    @Param() { ticker }: TickerParamsDto
  ): Promise<CorporateActionDefaultConfigModel> {
    const {
      targets,
      defaultTaxWithholding,
      taxWithholdings,
    } = await this.corporateActionsService.findDefaultConfigByTicker(ticker);
    return new CorporateActionDefaultConfigModel({
      targets: new CorporateActionTargetsModel(targets),
      defaultTaxWithholding,
      taxWithholdings: taxWithholdings.map(
        taxWithholding => new TaxWithholdingModel(taxWithholding)
      ),
    });
  }

  @ApiOperation({
    summary: 'Update Corporate Action Default Config',
    description:
      "This endpoint updates the default target Identities, global tax withholding percentage, and per-Identity tax withholding percentages for the Asset's Corporate Actions. Any Corporate Action that is created will use these values unless they are explicitly overridden",
  })
  @ApiParam({
    name: 'ticker',
    description: 'The ticker of the Asset whose Corporate Action Default Config is to be updated',
    type: 'string',
    example: 'TICKER',
  })
  @ApiOkResponse({
    description: 'Details about the transaction',
    type: TransactionQueueModel,
  })
  @Patch('default-config')
  public async updateDefaultConfig(
    @Param() { ticker }: TickerParamsDto,
    @Body() corporateActionDefaultConfigDto: CorporateActionDefaultConfigDto
  ): Promise<TransactionQueueModel> {
    const { transactions } = await this.corporateActionsService.updateDefaultConfigByTicker(
      ticker,
      corporateActionDefaultConfigDto
    );
    return new TransactionQueueModel({ transactions });
  }

  @ApiOperation({
    summary: 'Fetch Dividend Distributions',
    description:
      'This endpoint will provide the list of Dividend Distributions associated with an Asset',
  })
  @ApiParam({
    name: 'ticker',
    description: 'The ticker of the Asset whose Dividend Distributions are to be fetched',
    type: 'string',
    example: 'TICKER',
  })
  @ApiArrayResponse(DividendDistributionDetailsModel, {
    description: 'List of Dividend Distributions associated with the specified Asset',
    paginated: false,
  })
  @Get('dividend-distributions')
  public async getDividendDistributions(
    @Param() { ticker }: TickerParamsDto
  ): Promise<ResultsModel<DividendDistributionDetailsModel>> {
    const results = await this.corporateActionsService.findDistributionsByTicker(ticker);
    return new ResultsModel({
      results: results.map(distributionWithDetails =>
        createDividendDistributionDetailsModel(distributionWithDetails)
      ),
    });
  }

  @ApiOperation({
    summary: 'Fetch a Dividend Distribution',
    description:
      'This endpoint will provide a specific Dividend Distribution associated with an Asset',
  })
  @ApiParam({
    name: 'ticker',
    description: 'The ticker of the Asset whose Dividend Distribution is to be fetched',
    type: 'string',
    example: 'TICKER',
  })
  @ApiParam({
    name: 'id',
    description: 'The ID of the Dividend Distribution',
    type: 'string',
    example: '123',
  })
  @ApiOkResponse({
    description: 'The details of the Dividend Distribution',
    type: DividendDistributionModel,
  })
  @Get('dividend-distributions/:id')
  public async getDividendDistribution(
    @Param() { ticker, id }: DividendDistributionParamsDto
  ): Promise<DividendDistributionDetailsModel> {
    const result = await this.corporateActionsService.findDistribution(ticker, id);
    return createDividendDistributionDetailsModel(result);
  }

  // TODO @prashantasdeveloper: Update error responses post handling error codes
  // TODO @prashantasdeveloper: Move the signer to headers
  @ApiOperation({
    summary: 'Delete a Corporate Action',
    description: 'This endpoint deletes a Corporate Action of a specific Asset',
  })
  @ApiParam({
    name: 'id',
    description: 'Corporate Action number to be deleted',
    type: 'string',
    example: '1',
  })
  @ApiParam({
    name: 'ticker',
    description: 'The ticker of the Asset whose Corporate Action is to be deleted',
    type: 'string',
    example: 'TICKER',
  })
  @ApiOkResponse({
    description: 'Information about the transaction',
    type: TransactionQueueModel,
  })
  @ApiBadRequestResponse({
    description: "The Corporate Action doesn't exist",
  })
  @Delete(':id')
  public async deleteCorporateAction(
    @Param() { id, ticker }: DeleteCorporateActionParamsDto,
    @Query() { signer }: SignerDto
  ): Promise<TransactionQueueModel> {
    const { transactions } = await this.corporateActionsService.remove(ticker, id, signer);
    return new TransactionQueueModel({ transactions });
  }

  @ApiOperation({
    summary: 'Pay dividends for a Dividend Distribution',
    description: 'This endpoint transfers unclaimed dividends to a list of target Identities',
  })
  @ApiParam({
    name: 'id',
    description:
      'The Corporate Action number for the the Dividend Distribution (Dividend Distribution ID)',
    type: 'string',
    example: '1',
  })
  @ApiParam({
    name: 'ticker',
    description: 'The ticker of the Asset for which dividends are to be transferred',
    type: 'string',
    example: 'TICKER',
  })
  @ApiOkResponse({
    description: 'Information about the transaction',
    type: TransactionQueueModel,
  })
  @ApiBadRequestResponse({
    description:
      '<ul>' +
      "<li>The Distribution's payment date hasn't been reached</li>" +
      '<li>The Distribution has already expired</li>' +
      '<li>Some of the supplied Identities have already either been paid or claimed their share of the Distribution</li>' +
      '<li>Some of the supplied Identities are not included in this Distribution</li>' +
      '</ul>',
  })
  @Post(':id/payments')
  public async payDividends(
    @Param() { id, ticker }: DistributeFundsParamsDto,
    @Body() payDividendsDto: PayDividendsDto
  ): Promise<TransactionQueueModel> {
    const { transactions } = await this.corporateActionsService.payDividends(
      ticker,
      id,
      payDividendsDto
    );
    return new TransactionQueueModel({ transactions });
  }

<<<<<<< HEAD
  @ApiTags('assets')
  @ApiOperation({
    summary: 'Create a Dividend Distribution',
    description:
      'This endpoint will create a Dividend Distribution for a subset of the Asset holders at a certain (existing or future) Checkpoint.',
  })
  @ApiParam({
    name: 'ticker',
    description: 'The ticker of the Asset for which a Dividend Distribution is to be created',
    type: 'string',
    example: 'TICKER',
  })
  @ApiCreatedResponse({
    description: 'Details of the newly created Dividend Distribution',
    type: CreatedDividendDistributionModel,
  })
  @ApiBadRequestResponse({
    description: 'Origin Portfolio free balance is not enough to cover the distribution amount',
  })
  @Post('dividend-distributions')
  public async createDividendDistribution(
    @Param() { ticker }: TickerParamsDto,
    @Body() dividendDistributionDto: DividendDistributionDto
  ): Promise<CreatedDividendDistributionModel> {
    const {
      result,
      transactions,
    } = await this.corporateActionsService.createDividendDistributionByTicker(
      ticker,
      dividendDistributionDto
    );
    return new CreatedDividendDistributionModel({
      dividendDistribution: createDividendDistributionModel(result),
      transactions,
    });
=======
  // TODO @prashantasdeveloper: Update error responses post handling error codes
  @ApiOperation({
    summary: 'Link documents to a Corporate Action',
    description:
      'This endpoint links a list of documents to the Corporate Action. Any previous links are removed in favor of the new list. All the documents to be linked should already be linked to the Asset of the Corporate Action.',
  })
  @ApiParam({
    name: 'ticker',
    description: 'The ticker of the Asset to which the documents are attached',
    type: 'string',
    example: 'TICKER',
  })
  @ApiParam({
    name: 'id',
    description: 'The ID of the Corporate Action',
    type: 'string',
    example: '123',
  })
  @ApiOkResponse({
    description: 'Details of the transaction',
    type: TransactionQueueModel,
  })
  @ApiUnprocessableEntityResponse({
    description: 'Some of the provided documents are not associated with the Asset',
  })
  @Put(':id/documents')
  public async linkDocuments(
    @Param() { ticker, id }: DividendDistributionParamsDto,
    @Body() linkDocumentsDto: LinkDocumentsDto
  ): Promise<TransactionQueueModel> {
    const { transactions } = await this.corporateActionsService.linkDocuments(
      ticker,
      id,
      linkDocumentsDto
    );
    return new TransactionQueueModel({ transactions });
  }

  @ApiOperation({
    summary: 'Claim dividend payment for a Dividend Distribution',
    description:
      'This endpoint allows a target Identity of a Dividend distribution to claim their unclaimed Dividends',
  })
  @ApiParam({
    name: 'id',
    description:
      'The Corporate Action number for the the Dividend Distribution (Dividend Distribution ID)',
    type: 'string',
    example: '1',
  })
  @ApiParam({
    name: 'ticker',
    description: 'The ticker of the Asset for which dividends are to be claimed',
    type: 'string',
    example: 'TICKER',
  })
  @ApiOkResponse({
    description: 'Information about the transaction',
    type: TransactionQueueModel,
  })
  @ApiUnprocessableEntityResponse({
    description:
      '<ul>' +
      "<li>The Distribution's payment date hasn't been reached</li>" +
      '<li>The Distribution has already expired</li>' +
      '<li>The current Identity is not included in this Distribution</li>' +
      '<li>The current Identity has already claimed dividends</li>' +
      '</ul>',
  })
  @Post(':id/payments/claim')
  public async claimDividends(
    @Param() { id, ticker }: DividendDistributionParamsDto,
    @Body() { signer }: SignerDto
  ): Promise<TransactionQueueModel> {
    const { transactions } = await this.corporateActionsService.claimDividends(ticker, id, signer);
    return new TransactionQueueModel({ transactions });
>>>>>>> 8b43984b
  }
}<|MERGE_RESOLUTION|>--- conflicted
+++ resolved
@@ -2,6 +2,7 @@
 import {
   ApiBadRequestResponse,
   ApiCreatedResponse,
+  ApiNotFoundResponse,
   ApiOkResponse,
   ApiOperation,
   ApiParam,
@@ -22,11 +23,8 @@
   createDividendDistributionModel,
 } from '~/corporate-actions/corporate-actions.util';
 import { CorporateActionDefaultConfigDto } from '~/corporate-actions/dto/corporate-action-default-config.dto';
-<<<<<<< HEAD
 import { DividendDistributionDto } from '~/corporate-actions/dto/dividend-distribution.dto';
-=======
 import { LinkDocumentsDto } from '~/corporate-actions/dto/link-documents.dto';
->>>>>>> 8b43984b
 import { PayDividendsDto } from '~/corporate-actions/dto/pay-dividends.dto';
 import { CorporateActionDefaultConfigModel } from '~/corporate-actions/model/corporate-action-default-config.model';
 import { CorporateActionTargetsModel } from '~/corporate-actions/model/corporate-action-targets.model';
@@ -171,84 +169,6 @@
     return createDividendDistributionDetailsModel(result);
   }
 
-  // TODO @prashantasdeveloper: Update error responses post handling error codes
-  // TODO @prashantasdeveloper: Move the signer to headers
-  @ApiOperation({
-    summary: 'Delete a Corporate Action',
-    description: 'This endpoint deletes a Corporate Action of a specific Asset',
-  })
-  @ApiParam({
-    name: 'id',
-    description: 'Corporate Action number to be deleted',
-    type: 'string',
-    example: '1',
-  })
-  @ApiParam({
-    name: 'ticker',
-    description: 'The ticker of the Asset whose Corporate Action is to be deleted',
-    type: 'string',
-    example: 'TICKER',
-  })
-  @ApiOkResponse({
-    description: 'Information about the transaction',
-    type: TransactionQueueModel,
-  })
-  @ApiBadRequestResponse({
-    description: "The Corporate Action doesn't exist",
-  })
-  @Delete(':id')
-  public async deleteCorporateAction(
-    @Param() { id, ticker }: DeleteCorporateActionParamsDto,
-    @Query() { signer }: SignerDto
-  ): Promise<TransactionQueueModel> {
-    const { transactions } = await this.corporateActionsService.remove(ticker, id, signer);
-    return new TransactionQueueModel({ transactions });
-  }
-
-  @ApiOperation({
-    summary: 'Pay dividends for a Dividend Distribution',
-    description: 'This endpoint transfers unclaimed dividends to a list of target Identities',
-  })
-  @ApiParam({
-    name: 'id',
-    description:
-      'The Corporate Action number for the the Dividend Distribution (Dividend Distribution ID)',
-    type: 'string',
-    example: '1',
-  })
-  @ApiParam({
-    name: 'ticker',
-    description: 'The ticker of the Asset for which dividends are to be transferred',
-    type: 'string',
-    example: 'TICKER',
-  })
-  @ApiOkResponse({
-    description: 'Information about the transaction',
-    type: TransactionQueueModel,
-  })
-  @ApiBadRequestResponse({
-    description:
-      '<ul>' +
-      "<li>The Distribution's payment date hasn't been reached</li>" +
-      '<li>The Distribution has already expired</li>' +
-      '<li>Some of the supplied Identities have already either been paid or claimed their share of the Distribution</li>' +
-      '<li>Some of the supplied Identities are not included in this Distribution</li>' +
-      '</ul>',
-  })
-  @Post(':id/payments')
-  public async payDividends(
-    @Param() { id, ticker }: DistributeFundsParamsDto,
-    @Body() payDividendsDto: PayDividendsDto
-  ): Promise<TransactionQueueModel> {
-    const { transactions } = await this.corporateActionsService.payDividends(
-      ticker,
-      id,
-      payDividendsDto
-    );
-    return new TransactionQueueModel({ transactions });
-  }
-
-<<<<<<< HEAD
   @ApiTags('assets')
   @ApiOperation({
     summary: 'Create a Dividend Distribution',
@@ -266,17 +186,38 @@
     type: CreatedDividendDistributionModel,
   })
   @ApiBadRequestResponse({
-    description: 'Origin Portfolio free balance is not enough to cover the distribution amount',
+    description:
+      '<ul>' +
+      '<li>Payment date must be in the future</li>' +
+      '<li>Expiry date must be after payment date</li>' +
+      '<li>Declaration date must be in the past</li>' +
+      '<li>Payment date must be after the Checkpoint date</li>' +
+      '<li>Expiry date must be after the Checkpoint date</li>' +
+      '<li>PCheckpoint date must be in the future</li>' +
+      '<li>Payment date must be after the Checkpoint date</li>' +
+      '</ul>',
+  })
+  @ApiUnprocessableEntityResponse({
+    description:
+      '<ul>' +
+      "<li>The origin Portfolio's free balance is not enough to cover the Distribution amount</li>" +
+      '<li>The Distribution has already expired</li>' +
+      '</ul>',
+  })
+  @ApiNotFoundResponse({
+    description:
+      '<ul>' +
+      "<li>Checkpoint doesn't exist</li>" +
+      "<li>Checkpoint Schedule doesn't exist</li>" +
+      '<li>Cannot distribute Dividends using the Asset as currency</li>' +
+      '</ul>',
   })
   @Post('dividend-distributions')
   public async createDividendDistribution(
     @Param() { ticker }: TickerParamsDto,
     @Body() dividendDistributionDto: DividendDistributionDto
   ): Promise<CreatedDividendDistributionModel> {
-    const {
-      result,
-      transactions,
-    } = await this.corporateActionsService.createDividendDistributionByTicker(
+    const { result, transactions } = await this.corporateActionsService.createDividendDistribution(
       ticker,
       dividendDistributionDto
     );
@@ -284,7 +225,85 @@
       dividendDistribution: createDividendDistributionModel(result),
       transactions,
     });
-=======
+  }
+
+  // TODO @prashantasdeveloper: Update error responses post handling error codes
+  // TODO @prashantasdeveloper: Move the signer to headers
+  @ApiOperation({
+    summary: 'Delete a Corporate Action',
+    description: 'This endpoint deletes a Corporate Action of a specific Asset',
+  })
+  @ApiParam({
+    name: 'id',
+    description: 'Corporate Action number to be deleted',
+    type: 'string',
+    example: '1',
+  })
+  @ApiParam({
+    name: 'ticker',
+    description: 'The ticker of the Asset whose Corporate Action is to be deleted',
+    type: 'string',
+    example: 'TICKER',
+  })
+  @ApiOkResponse({
+    description: 'Information about the transaction',
+    type: TransactionQueueModel,
+  })
+  @ApiBadRequestResponse({
+    description: "The Corporate Action doesn't exist",
+  })
+  @Delete(':id')
+  public async deleteCorporateAction(
+    @Param() { id, ticker }: DeleteCorporateActionParamsDto,
+    @Query() { signer }: SignerDto
+  ): Promise<TransactionQueueModel> {
+    const { transactions } = await this.corporateActionsService.remove(ticker, id, signer);
+    return new TransactionQueueModel({ transactions });
+  }
+
+  @ApiOperation({
+    summary: 'Pay dividends for a Dividend Distribution',
+    description: 'This endpoint transfers unclaimed dividends to a list of target Identities',
+  })
+  @ApiParam({
+    name: 'id',
+    description:
+      'The Corporate Action number for the the Dividend Distribution (Dividend Distribution ID)',
+    type: 'string',
+    example: '1',
+  })
+  @ApiParam({
+    name: 'ticker',
+    description: 'The ticker of the Asset for which dividends are to be transferred',
+    type: 'string',
+    example: 'TICKER',
+  })
+  @ApiOkResponse({
+    description: 'Information about the transaction',
+    type: TransactionQueueModel,
+  })
+  @ApiBadRequestResponse({
+    description:
+      '<ul>' +
+      "<li>The Distribution's payment date hasn't been reached</li>" +
+      '<li>The Distribution has already expired</li>' +
+      '<li>Some of the supplied Identities have already either been paid or claimed their share of the Distribution</li>' +
+      '<li>Some of the supplied Identities are not included in this Distribution</li>' +
+      '</ul>',
+  })
+  @Post(':id/payments')
+  public async payDividends(
+    @Param() { id, ticker }: DistributeFundsParamsDto,
+    @Body() payDividendsDto: PayDividendsDto
+  ): Promise<TransactionQueueModel> {
+    const { transactions } = await this.corporateActionsService.payDividends(
+      ticker,
+      id,
+      payDividendsDto
+    );
+    return new TransactionQueueModel({ transactions });
+  }
+
   // TODO @prashantasdeveloper: Update error responses post handling error codes
   @ApiOperation({
     summary: 'Link documents to a Corporate Action',
@@ -361,6 +380,5 @@
   ): Promise<TransactionQueueModel> {
     const { transactions } = await this.corporateActionsService.claimDividends(ticker, id, signer);
     return new TransactionQueueModel({ transactions });
->>>>>>> 8b43984b
   }
 }