--- conflicted
+++ resolved
@@ -195,14 +195,8 @@
   }
 
   @ApiOperation({
-<<<<<<< HEAD
-    summary: 'Claim dividend payment for a Dividend Distribution',
-    description:
-      'This endpoint allows a target Identity of a Dividend distribution to claim their unclaimed Dividends',
-=======
     summary: 'Pay dividends for a Dividend Distribution',
     description: 'This endpoint transfers unclaimed dividends to a list of target Identities',
->>>>>>> f67d9bb9
   })
   @ApiParam({
     name: 'id',
@@ -213,11 +207,7 @@
   })
   @ApiParam({
     name: 'ticker',
-<<<<<<< HEAD
-    description: 'The ticker of the Asset for which dividends are to be claimed',
-=======
     description: 'The ticker of the Asset for which dividends are to be transferred',
->>>>>>> f67d9bb9
     type: 'string',
     example: 'TICKER',
   })
@@ -225,27 +215,11 @@
     description: 'Information about the transaction',
     type: TransactionQueueModel,
   })
-<<<<<<< HEAD
-  @ApiUnprocessableEntityResponse({
-=======
   @ApiBadRequestResponse({
->>>>>>> f67d9bb9
     description:
       '<ul>' +
       "<li>The Distribution's payment date hasn't been reached</li>" +
       '<li>The Distribution has already expired</li>' +
-<<<<<<< HEAD
-      '<li>The current Identity is not included in this Distribution</li>' +
-      '<li>The current Identity has already claimed dividends</li>' +
-      '</ul>',
-  })
-  @Post(':id/payments/claim')
-  public async claimDividends(
-    @Param() { id, ticker }: DividendDistributionParamsDto,
-    @Body() { signer }: SignerDto
-  ): Promise<TransactionQueueModel> {
-    const { transactions } = await this.corporateActionsService.claimDividends(ticker, id, signer);
-=======
       '<li>Some of the supplied Identities have already either been paid or claimed their share of the Distribution</li>' +
       '<li>Some of the supplied Identities are not included in this Distribution</li>' +
       '</ul>',
@@ -260,7 +234,46 @@
       id,
       payDividendsDto
     );
->>>>>>> f67d9bb9
+    return new TransactionQueueModel({ transactions });
+  }
+
+  @ApiOperation({
+    summary: 'Claim dividend payment for a Dividend Distribution',
+    description:
+      'This endpoint allows a target Identity of a Dividend distribution to claim their unclaimed Dividends',
+  })
+  @ApiParam({
+    name: 'id',
+    description:
+      'The Corporate Action number for the the Dividend Distribution (Dividend Distribution ID)',
+    type: 'string',
+    example: '1',
+  })
+  @ApiParam({
+    name: 'ticker',
+    description: 'The ticker of the Asset for which dividends are to be claimed',
+    type: 'string',
+    example: 'TICKER',
+  })
+  @ApiOkResponse({
+    description: 'Information about the transaction',
+    type: TransactionQueueModel,
+  })
+  @ApiUnprocessableEntityResponse({
+    description:
+      '<ul>' +
+      "<li>The Distribution's payment date hasn't been reached</li>" +
+      '<li>The Distribution has already expired</li>' +
+      '<li>The current Identity is not included in this Distribution</li>' +
+      '<li>The current Identity has already claimed dividends</li>' +
+      '</ul>',
+  })
+  @Post(':id/payments/claim')
+  public async claimDividends(
+    @Param() { id, ticker }: DividendDistributionParamsDto,
+    @Body() { signer }: SignerDto
+  ): Promise<TransactionQueueModel> {
+    const { transactions } = await this.corporateActionsService.claimDividends(ticker, id, signer);
     return new TransactionQueueModel({ transactions });
   }
 }