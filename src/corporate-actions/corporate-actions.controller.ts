import { Body, Controller, Delete, Get, Param, Patch, Post, Put, Query } from '@nestjs/common';
import {
  ApiBadRequestResponse,
  ApiOkResponse,
  ApiOperation,
  ApiParam,
  ApiTags,
  ApiUnprocessableEntityResponse,
} from '@nestjs/swagger';

import { TickerParamsDto } from '~/assets/dto/ticker-params.dto';
import { ApiArrayResponse } from '~/common/decorators/swagger';
import { IsTicker } from '~/common/decorators/validation';
import { IdParamsDto } from '~/common/dto/id-params.dto';
import { SignerDto } from '~/common/dto/signer.dto';
import { ResultsModel } from '~/common/models/results.model';
import { TransactionQueueModel } from '~/common/models/transaction-queue.model';
import { CorporateActionsService } from '~/corporate-actions/corporate-actions.service';
import { createDividendDistributionModel } from '~/corporate-actions/corporate-actions.util';
import { CorporateActionDefaultConfigDto } from '~/corporate-actions/dto/corporate-action-default-config.dto';
import { LinkDocumentsDto } from '~/corporate-actions/dto/link-documents.dto';
import { PayDividendsDto } from '~/corporate-actions/dto/pay-dividends.dto';
import { CorporateActionDefaultConfigModel } from '~/corporate-actions/model/corporate-action-default-config.model';
import { CorporateActionTargetsModel } from '~/corporate-actions/model/corporate-action-targets.model';
import { DividendDistributionModel } from '~/corporate-actions/model/dividend-distribution.model';
import { TaxWithholdingModel } from '~/corporate-actions/model/tax-withholding.model';

class DividendDistributionParamsDto extends IdParamsDto {
  @IsTicker()
  readonly ticker: string;
}

class DeleteCorporateActionParamsDto extends IdParamsDto {
  @IsTicker()
  readonly ticker: string;
}

class DistributeFundsParamsDto extends IdParamsDto {
  @IsTicker()
  readonly ticker: string;
}

@ApiTags('corporate-actions', 'assets')
@Controller('assets/:ticker/corporate-actions')
export class CorporateActionsController {
  constructor(private readonly corporateActionsService: CorporateActionsService) {}

  @ApiOperation({
    summary: 'Fetch Corporate Action Default Config',
    description:
      "This endpoint will provide the default target Identities, global tax withholding percentage, and per-Identity tax withholding percentages for the Asset's Corporate Actions. Any Corporate Action that is created will use these values unless they are explicitly overridden",
  })
  @ApiParam({
    name: 'ticker',
    description: 'The ticker of the Asset whose Corporate Action Default Config is to be fetched',
    type: 'string',
    example: 'TICKER',
  })
  @ApiOkResponse({
    description: 'Corporate Action Default Config for the specified Asset',
    type: CorporateActionDefaultConfigModel,
  })
  @Get('default-config')
  public async getDefaultConfig(
    @Param() { ticker }: TickerParamsDto
  ): Promise<CorporateActionDefaultConfigModel> {
    const {
      targets,
      defaultTaxWithholding,
      taxWithholdings,
    } = await this.corporateActionsService.findDefaultConfigByTicker(ticker);
    return new CorporateActionDefaultConfigModel({
      targets: new CorporateActionTargetsModel(targets),
      defaultTaxWithholding,
      taxWithholdings: taxWithholdings.map(
        taxWithholding => new TaxWithholdingModel(taxWithholding)
      ),
    });
  }

  @ApiOperation({
    summary: 'Update Corporate Action Default Config',
    description:
      "This endpoint updates the default target Identities, global tax withholding percentage, and per-Identity tax withholding percentages for the Asset's Corporate Actions. Any Corporate Action that is created will use these values unless they are explicitly overridden",
  })
  @ApiParam({
    name: 'ticker',
    description: 'The ticker of the Asset whose Corporate Action Default Config is to be updated',
    type: 'string',
    example: 'TICKER',
  })
  @ApiOkResponse({
    description: 'Details about the transaction',
    type: TransactionQueueModel,
  })
  @Patch('default-config')
  public async updateDefaultConfig(
    @Param() { ticker }: TickerParamsDto,
    @Body() corporateActionDefaultConfigDto: CorporateActionDefaultConfigDto
  ): Promise<TransactionQueueModel> {
    const { transactions } = await this.corporateActionsService.updateDefaultConfigByTicker(
      ticker,
      corporateActionDefaultConfigDto
    );
    return new TransactionQueueModel({ transactions });
  }

  @ApiOperation({
    summary: 'Fetch Dividend Distributions',
    description:
      'This endpoint will provide the list of Dividend Distributions associated with an Asset',
  })
  @ApiParam({
    name: 'ticker',
    description: 'The ticker of the Asset whose Dividend Distributions are to be fetched',
    type: 'string',
    example: 'TICKER',
  })
  @ApiArrayResponse(DividendDistributionModel, {
    description: 'List of Dividend Distributions associated with the specified Asset',
    paginated: false,
  })
  @Get('dividend-distributions')
  public async getDividendDistributions(
    @Param() { ticker }: TickerParamsDto
  ): Promise<ResultsModel<DividendDistributionModel>> {
    const results = await this.corporateActionsService.findDistributionsByTicker(ticker);
    return new ResultsModel({
      results: results.map(distributionWithDetails =>
        createDividendDistributionModel(distributionWithDetails)
      ),
    });
  }

  @ApiOperation({
    summary: 'Fetch a Dividend Distribution',
    description:
      'This endpoint will provide a specific Dividend Distribution associated with an Asset',
  })
  @ApiParam({
    name: 'ticker',
    description: 'The ticker of the Asset whose Dividend Distribution is to be fetched',
    type: 'string',
    example: 'TICKER',
  })
  @ApiParam({
    name: 'id',
    description: 'The ID of the Dividend Distribution',
    type: 'string',
    example: '123',
  })
  @ApiOkResponse({
    description: 'The details of the Dividend Distribution',
    type: DividendDistributionModel,
  })
  @Get('dividend-distributions/:id')
  public async getDividendDistribution(
    @Param() { ticker, id }: DividendDistributionParamsDto
  ): Promise<DividendDistributionModel> {
    const result = await this.corporateActionsService.findDistribution(ticker, id);
    return createDividendDistributionModel(result);
  }

  // TODO @prashantasdeveloper: Update error responses post handling error codes
  // TODO @prashantasdeveloper: Move the signer to headers
  @ApiOperation({
    summary: 'Delete a Corporate Action',
    description: 'This endpoint deletes a Corporate Action of a specific Asset',
  })
  @ApiParam({
    name: 'id',
    description: 'Corporate Action number to be deleted',
    type: 'string',
    example: '1',
  })
  @ApiParam({
    name: 'ticker',
    description: 'The ticker of the Asset whose Corporate Action is to be deleted',
    type: 'string',
    example: 'TICKER',
  })
  @ApiOkResponse({
    description: 'Information about the transaction',
    type: TransactionQueueModel,
  })
  @ApiBadRequestResponse({
    description: "The Corporate Action doesn't exist",
  })
  @Delete(':id')
  public async deleteCorporateAction(
    @Param() { id, ticker }: DeleteCorporateActionParamsDto,
    @Query() { signer }: SignerDto
  ): Promise<TransactionQueueModel> {
    const { transactions } = await this.corporateActionsService.remove(ticker, id, signer);
    return new TransactionQueueModel({ transactions });
  }

  @ApiOperation({
    summary: 'Pay dividends for a Dividend Distribution',
    description: 'This endpoint transfers unclaimed dividends to a list of target Identities',
  })
  @ApiParam({
    name: 'id',
    description:
      'The Corporate Action number for the the Dividend Distribution (Dividend Distribution ID)',
    type: 'string',
    example: '1',
  })
  @ApiParam({
    name: 'ticker',
    description: 'The ticker of the Asset for which dividends are to be transferred',
    type: 'string',
    example: 'TICKER',
  })
  @ApiOkResponse({
    description: 'Information about the transaction',
    type: TransactionQueueModel,
  })
  @ApiBadRequestResponse({
    description:
      '<ul>' +
      "<li>The Distribution's payment date hasn't been reached</li>" +
      '<li>The Distribution has already expired</li>' +
      '<li>Some of the supplied Identities have already either been paid or claimed their share of the Distribution</li>' +
      '<li>Some of the supplied Identities are not included in this Distribution</li>' +
      '</ul>',
  })
  @Post(':id/payments')
  public async payDividends(
    @Param() { id, ticker }: DistributeFundsParamsDto,
    @Body() payDividendsDto: PayDividendsDto
  ): Promise<TransactionQueueModel> {
    const { transactions } = await this.corporateActionsService.payDividends(
      ticker,
      id,
      payDividendsDto
    );
    return new TransactionQueueModel({ transactions });
  }

<<<<<<< HEAD
  @ApiOperation({
    summary: 'Claim dividend payment for a Dividend Distribution',
    description:
      'This endpoint allows a target Identity of a Dividend distribution to claim their unclaimed Dividends',
  })
  @ApiParam({
    name: 'id',
    description:
      'The Corporate Action number for the the Dividend Distribution (Dividend Distribution ID)',
    type: 'string',
    example: '1',
  })
  @ApiParam({
    name: 'ticker',
    description: 'The ticker of the Asset for which dividends are to be claimed',
    type: 'string',
    example: 'TICKER',
  })
  @ApiOkResponse({
    description: 'Information about the transaction',
    type: TransactionQueueModel,
  })
  @ApiUnprocessableEntityResponse({
    description:
      '<ul>' +
      "<li>The Distribution's payment date hasn't been reached</li>" +
      '<li>The Distribution has already expired</li>' +
      '<li>The current Identity is not included in this Distribution</li>' +
      '<li>The current Identity has already claimed dividends</li>' +
      '</ul>',
  })
  @Post(':id/payments/claim')
  public async claimDividends(
    @Param() { id, ticker }: DividendDistributionParamsDto,
    @Body() { signer }: SignerDto
  ): Promise<TransactionQueueModel> {
    const { transactions } = await this.corporateActionsService.claimDividends(ticker, id, signer);
=======
  // TODO @prashantasdeveloper: Update error responses post handling error codes
  @ApiOperation({
    summary: 'Link documents to a Corporate Action',
    description:
      'This endpoint links a list of documents to the Corporate Action. Any previous links are removed in favor of the new list. All the documents to be linked should already be linked to the Asset of the Corporate Action.',
  })
  @ApiParam({
    name: 'ticker',
    description: 'The ticker of the Asset to which the documents are attached',
    type: 'string',
    example: 'TICKER',
  })
  @ApiParam({
    name: 'id',
    description: 'The ID of the Corporate Action',
    type: 'string',
    example: '123',
  })
  @ApiOkResponse({
    description: 'Details of the transaction',
    type: TransactionQueueModel,
  })
  @ApiUnprocessableEntityResponse({
    description: 'Some of the provided documents are not associated with the Asset',
  })
  @Put(':id/documents')
  public async linkDocuments(
    @Param() { ticker, id }: DividendDistributionParamsDto,
    @Body() linkDocumentsDto: LinkDocumentsDto
  ): Promise<TransactionQueueModel> {
    const { transactions } = await this.corporateActionsService.linkDocuments(
      ticker,
      id,
      linkDocumentsDto
    );
>>>>>>> dd0b53fd
    return new TransactionQueueModel({ transactions });
  }
}<|MERGE_RESOLUTION|>--- conflicted
+++ resolved
@@ -238,7 +238,44 @@
     return new TransactionQueueModel({ transactions });
   }
 
-<<<<<<< HEAD
+  // TODO @prashantasdeveloper: Update error responses post handling error codes
+  @ApiOperation({
+    summary: 'Link documents to a Corporate Action',
+    description:
+      'This endpoint links a list of documents to the Corporate Action. Any previous links are removed in favor of the new list. All the documents to be linked should already be linked to the Asset of the Corporate Action.',
+  })
+  @ApiParam({
+    name: 'ticker',
+    description: 'The ticker of the Asset to which the documents are attached',
+    type: 'string',
+    example: 'TICKER',
+  })
+  @ApiParam({
+    name: 'id',
+    description: 'The ID of the Corporate Action',
+    type: 'string',
+    example: '123',
+  })
+  @ApiOkResponse({
+    description: 'Details of the transaction',
+    type: TransactionQueueModel,
+  })
+  @ApiUnprocessableEntityResponse({
+    description: 'Some of the provided documents are not associated with the Asset',
+  })
+  @Put(':id/documents')
+  public async linkDocuments(
+    @Param() { ticker, id }: DividendDistributionParamsDto,
+    @Body() linkDocumentsDto: LinkDocumentsDto
+  ): Promise<TransactionQueueModel> {
+    const { transactions } = await this.corporateActionsService.linkDocuments(
+      ticker,
+      id,
+      linkDocumentsDto
+    );
+    return new TransactionQueueModel({ transactions });
+  }
+
   @ApiOperation({
     summary: 'Claim dividend payment for a Dividend Distribution',
     description:
@@ -276,43 +313,6 @@
     @Body() { signer }: SignerDto
   ): Promise<TransactionQueueModel> {
     const { transactions } = await this.corporateActionsService.claimDividends(ticker, id, signer);
-=======
-  // TODO @prashantasdeveloper: Update error responses post handling error codes
-  @ApiOperation({
-    summary: 'Link documents to a Corporate Action',
-    description:
-      'This endpoint links a list of documents to the Corporate Action. Any previous links are removed in favor of the new list. All the documents to be linked should already be linked to the Asset of the Corporate Action.',
-  })
-  @ApiParam({
-    name: 'ticker',
-    description: 'The ticker of the Asset to which the documents are attached',
-    type: 'string',
-    example: 'TICKER',
-  })
-  @ApiParam({
-    name: 'id',
-    description: 'The ID of the Corporate Action',
-    type: 'string',
-    example: '123',
-  })
-  @ApiOkResponse({
-    description: 'Details of the transaction',
-    type: TransactionQueueModel,
-  })
-  @ApiUnprocessableEntityResponse({
-    description: 'Some of the provided documents are not associated with the Asset',
-  })
-  @Put(':id/documents')
-  public async linkDocuments(
-    @Param() { ticker, id }: DividendDistributionParamsDto,
-    @Body() linkDocumentsDto: LinkDocumentsDto
-  ): Promise<TransactionQueueModel> {
-    const { transactions } = await this.corporateActionsService.linkDocuments(
-      ticker,
-      id,
-      linkDocumentsDto
-    );
->>>>>>> dd0b53fd
     return new TransactionQueueModel({ transactions });
   }
 }