--- conflicted
+++ resolved
@@ -1,8 +1,4 @@
-<<<<<<< HEAD
-import { Body, Controller, Delete, Get, Param, Patch, Put, Query } from '@nestjs/common';
-=======
-import { Body, Controller, Delete, Get, Param, Patch, Post, Query } from '@nestjs/common';
->>>>>>> f67d9bb9
+import { Body, Controller, Delete, Get, Param, Patch, Post, Put, Query } from '@nestjs/common';
 import {
   ApiBadRequestResponse,
   ApiOkResponse,
@@ -22,11 +18,8 @@
 import { CorporateActionsService } from '~/corporate-actions/corporate-actions.service';
 import { createDividendDistributionModel } from '~/corporate-actions/corporate-actions.util';
 import { CorporateActionDefaultsDto } from '~/corporate-actions/dto/corporate-action-defaults.dto';
-<<<<<<< HEAD
 import { LinkDocumentsDto } from '~/corporate-actions/dto/link-documents.dto';
-=======
 import { PayDividendsDto } from '~/corporate-actions/dto/pay-dividends.dto';
->>>>>>> f67d9bb9
 import { CorporateActionDefaultsModel } from '~/corporate-actions/model/corporate-action-defaults.model';
 import { CorporateActionTargetsModel } from '~/corporate-actions/model/corporate-action-targets.model';
 import { DividendDistributionModel } from '~/corporate-actions/model/dividend-distribution.model';
@@ -202,42 +195,6 @@
     return new TransactionQueueModel({ transactions });
   }
 
-<<<<<<< HEAD
-  // TODO @prashantasdeveloper: Update error responses post handling error codes
-  @ApiOperation({
-    summary: 'Link documents to a Corporate Action',
-    description:
-      'This endpoint links a list of documents to the Corporate Action. Any previous links are removed in favor of the new list. All the documents to be linked should already be linked to the Asset of the Corporate Action.',
-  })
-  @ApiParam({
-    name: 'ticker',
-    description: 'The ticker of the Asset to which the documents are attached',
-    type: 'string',
-    example: 'TICKER',
-  })
-  @ApiParam({
-    name: 'id',
-    description: 'The ID of the Corporate Action',
-    type: 'string',
-    example: '123',
-  })
-  @ApiOkResponse({
-    description: 'Details of the transaction',
-    type: TransactionQueueModel,
-  })
-  @ApiUnprocessableEntityResponse({
-    description: 'Some of the provided documents are not associated with the Asset',
-  })
-  @Put(':id/documents')
-  public async linkDocuments(
-    @Param() { ticker, id }: DividendDistributionParamsDto,
-    @Body() linkDocumentsDto: LinkDocumentsDto
-  ): Promise<TransactionQueueModel> {
-    const { transactions } = await this.corporateActionsService.linkDocuments(
-      ticker,
-      id,
-      linkDocumentsDto
-=======
   @ApiOperation({
     summary: 'Pay dividends for a Dividend Distribution',
     description: 'This endpoint transfers unclaimed dividends to a list of target Identities',
@@ -277,8 +234,45 @@
       ticker,
       id,
       payDividendsDto
->>>>>>> f67d9bb9
     );
     return new TransactionQueueModel({ transactions });
   }
+
+  // TODO @prashantasdeveloper: Update error responses post handling error codes
+  @ApiOperation({
+    summary: 'Link documents to a Corporate Action',
+    description:
+      'This endpoint links a list of documents to the Corporate Action. Any previous links are removed in favor of the new list. All the documents to be linked should already be linked to the Asset of the Corporate Action.',
+  })
+  @ApiParam({
+    name: 'ticker',
+    description: 'The ticker of the Asset to which the documents are attached',
+    type: 'string',
+    example: 'TICKER',
+  })
+  @ApiParam({
+    name: 'id',
+    description: 'The ID of the Corporate Action',
+    type: 'string',
+    example: '123',
+  })
+  @ApiOkResponse({
+    description: 'Details of the transaction',
+    type: TransactionQueueModel,
+  })
+  @ApiUnprocessableEntityResponse({
+    description: 'Some of the provided documents are not associated with the Asset',
+  })
+  @Put(':id/documents')
+  public async linkDocuments(
+    @Param() { ticker, id }: DividendDistributionParamsDto,
+    @Body() linkDocumentsDto: LinkDocumentsDto
+  ): Promise<TransactionQueueModel> {
+    const { transactions } = await this.corporateActionsService.linkDocuments(
+      ticker,
+      id,
+      linkDocumentsDto
+    );
+    return new TransactionQueueModel({ transactions });
+  }
 }