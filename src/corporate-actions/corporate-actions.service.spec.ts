--- conflicted
+++ resolved
@@ -286,17 +286,11 @@
     });
   });
 
-<<<<<<< HEAD
-  describe('claimDividends', () => {
-    const signer = '0x6'.padEnd(66, '0');
-
-=======
   describe('payDividends', () => {
     const body = {
       signer: '0x6'.padEnd(66, '0'),
       targets: ['0x6'.padEnd(66, '1')],
     };
->>>>>>> f67d9bb9
     describe('if there is an error', () => {
       const errors = [
         [
@@ -320,29 +314,21 @@
         [
           {
             code: ErrorCode.UnmetPrerequisite,
-<<<<<<< HEAD
-            message: 'The current Identity is not included in this Distribution',
-=======
             message:
               'Some of the supplied Identities have already either been paid or claimed their share of the Distribution',
             data: {
               targets: body.targets,
             },
->>>>>>> f67d9bb9
-          },
-          BadRequestException,
-        ],
-        [
-          {
-            code: ErrorCode.UnmetPrerequisite,
-<<<<<<< HEAD
-            message: 'The current Identity has already claimed dividends',
-=======
+          },
+          BadRequestException,
+        ],
+        [
+          {
+            code: ErrorCode.UnmetPrerequisite,
             message: 'Some of the supplied Identities are not included in this Distribution',
             data: {
               excluded: body.targets,
             },
->>>>>>> f67d9bb9
           },
           BadRequestException,
         ],
@@ -353,11 +339,7 @@
 
         errors.forEach(async ([polymeshError, httpException]) => {
           const distubutionWithDetails = new MockDistributionWithDetails();
-<<<<<<< HEAD
-          distubutionWithDetails.distribution.claim.mockImplementation(() => {
-=======
           distubutionWithDetails.distribution.pay.mockImplementation(() => {
->>>>>>> f67d9bb9
             throw polymeshError;
           });
           mockIsPolymeshError.mockReturnValue(true);
@@ -368,11 +350,7 @@
 
           let error;
           try {
-<<<<<<< HEAD
-            await service.claimDividends('TICKER', new BigNumber('1'), signer);
-=======
             await service.payDividends('TICKER', new BigNumber('1'), body);
->>>>>>> f67d9bb9
           } catch (err) {
             error = err;
           }
@@ -390,21 +368,13 @@
           {
             blockHash: '0x1',
             txHash: '0x2',
-<<<<<<< HEAD
-            tag: TxTags.capitalDistribution.Claim,
-=======
             tag: TxTags.capitalDistribution.PushBenefit,
->>>>>>> f67d9bb9
           },
         ];
         const mockQueue = new MockTransactionQueue(transactions);
 
         const distubutionWithDetails = new MockDistributionWithDetails();
-<<<<<<< HEAD
-        distubutionWithDetails.distribution.claim.mockResolvedValue(mockQueue);
-=======
         distubutionWithDetails.distribution.pay.mockResolvedValue(mockQueue);
->>>>>>> f67d9bb9
 
         const findDistributionSpy = jest.spyOn(service, 'findDistribution');
         // eslint-disable-next-line @typescript-eslint/no-explicit-any
@@ -413,26 +383,13 @@
         const address = 'address';
         mockRelayerAccountsService.findAddressByDid.mockReturnValue(address);
 
-<<<<<<< HEAD
-        const result = await service.claimDividends('TICKER', new BigNumber(1), signer);
-=======
         const result = await service.payDividends('TICKER', new BigNumber(1), body);
->>>>>>> f67d9bb9
         expect(result).toEqual({
           result: undefined,
           transactions: [
             {
               blockHash: '0x1',
               transactionHash: '0x2',
-<<<<<<< HEAD
-              transactionTag: TxTags.capitalDistribution.Claim,
-            },
-          ],
-        });
-        expect(distubutionWithDetails.distribution.claim).toHaveBeenCalledWith(undefined, {
-          signer: address,
-        });
-=======
               transactionTag: TxTags.capitalDistribution.PushBenefit,
             },
           ],
@@ -445,9 +402,115 @@
             signer: address,
           }
         );
->>>>>>> f67d9bb9
         findDistributionSpy.mockRestore();
       });
     });
   });
+
+  describe('claimDividends', () => {
+    const signer = '0x6'.padEnd(66, '0');
+
+    describe('if there is an error', () => {
+      const errors = [
+        [
+          {
+            code: ErrorCode.UnmetPrerequisite,
+            message: "The Distribution's payment date hasn't been reached",
+            data: { paymentDate: new Date() },
+          },
+          BadRequestException,
+        ],
+        [
+          {
+            code: ErrorCode.UnmetPrerequisite,
+            message: 'The Distribution has already expired',
+            data: {
+              expiryDate: new Date(),
+            },
+          },
+          BadRequestException,
+        ],
+        [
+          {
+            code: ErrorCode.UnmetPrerequisite,
+            message: 'The current Identity is not included in this Distribution',
+          },
+          BadRequestException,
+        ],
+        [
+          {
+            code: ErrorCode.UnmetPrerequisite,
+            message: 'The current Identity has already claimed dividends',
+          },
+          BadRequestException,
+        ],
+      ];
+      it('should pass the error along the chain', async () => {
+        const address = 'address';
+        mockRelayerAccountsService.findAddressByDid.mockReturnValue(address);
+
+        errors.forEach(async ([polymeshError, httpException]) => {
+          const distubutionWithDetails = new MockDistributionWithDetails();
+          distubutionWithDetails.distribution.claim.mockImplementation(() => {
+            throw polymeshError;
+          });
+          mockIsPolymeshError.mockReturnValue(true);
+
+          const findDistributionSpy = jest.spyOn(service, 'findDistribution');
+          // eslint-disable-next-line @typescript-eslint/no-explicit-any
+          findDistributionSpy.mockResolvedValue(distubutionWithDetails as any);
+
+          let error;
+          try {
+            await service.claimDividends('TICKER', new BigNumber('1'), signer);
+          } catch (err) {
+            error = err;
+          }
+          expect(error).toBeInstanceOf(httpException);
+
+          mockIsPolymeshError.mockReset();
+          findDistributionSpy.mockRestore();
+        });
+      });
+    });
+
+    describe('otherwise', () => {
+      it('should return the transaction details', async () => {
+        const transactions = [
+          {
+            blockHash: '0x1',
+            txHash: '0x2',
+            tag: TxTags.capitalDistribution.Claim,
+          },
+        ];
+        const mockQueue = new MockTransactionQueue(transactions);
+
+        const distubutionWithDetails = new MockDistributionWithDetails();
+        distubutionWithDetails.distribution.claim.mockResolvedValue(mockQueue);
+
+        const findDistributionSpy = jest.spyOn(service, 'findDistribution');
+        // eslint-disable-next-line @typescript-eslint/no-explicit-any
+        findDistributionSpy.mockResolvedValue(distubutionWithDetails as any);
+
+        const address = 'address';
+        mockRelayerAccountsService.findAddressByDid.mockReturnValue(address);
+
+        const result = await service.claimDividends('TICKER', new BigNumber(1), signer);
+        expect(result).toEqual({
+          result: undefined,
+          transactions: [
+            {
+              blockHash: '0x1',
+              transactionHash: '0x2',
+              transactionTag: TxTags.capitalDistribution.Claim,
+            },
+          ],
+        });
+        expect(distubutionWithDetails.distribution.claim).toHaveBeenCalledWith(undefined, {
+          signer: address,
+        });
+        findDistributionSpy.mockRestore();
+      });
+    });
+  });
 });