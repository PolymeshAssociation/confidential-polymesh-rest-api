--- conflicted
+++ resolved
@@ -742,7 +742,98 @@
     });
   });
 
-<<<<<<< HEAD
+  describe('reclaimRemainingFunds', () => {
+    const signer = '0x6'.padEnd(66, '0');
+
+    describe('distribution.reclaimFunds errors', () => {
+      const cases: ErrorCase[] = [
+        [
+          'Distribution is expired',
+          {
+            code: ErrorCode.UnmetPrerequisite,
+            message: 'The Distribution must be expired',
+            data: {
+              expiryDate: new Date(),
+            },
+          },
+          UnprocessableEntityException,
+        ],
+        [
+          'Distribution funds already reclaimed',
+          {
+            code: ErrorCode.UnmetPrerequisite,
+            message: 'Distribution funds have already been reclaimed',
+          },
+          UnprocessableEntityException,
+        ],
+      ];
+      test.each(cases)('%s', async (_, polymeshError, httpException) => {
+        const address = 'address';
+        mockRelayerAccountsService.findAddressByDid.mockReturnValue(address);
+
+        const distubutionWithDetails = new MockDistributionWithDetails();
+        distubutionWithDetails.distribution.reclaimFunds.mockImplementation(() => {
+          throw polymeshError;
+        });
+        mockIsPolymeshError.mockReturnValue(true);
+
+        const findDistributionSpy = jest.spyOn(service, 'findDistribution');
+        // eslint-disable-next-line @typescript-eslint/no-explicit-any
+        findDistributionSpy.mockResolvedValue(distubutionWithDetails as any);
+
+        let error;
+        try {
+          await service.reclaimRemainingFunds('TICKER', new BigNumber('1'), signer);
+        } catch (err) {
+          error = err;
+        }
+        expect(error).toBeInstanceOf(httpException);
+
+        mockIsPolymeshError.mockReset();
+        findDistributionSpy.mockRestore();
+      });
+    });
+
+    describe('otherwise', () => {
+      it('should return the transaction details', async () => {
+        const transactions = [
+          {
+            blockHash: '0x1',
+            txHash: '0x2',
+            tag: TxTags.capitalDistribution.Reclaim,
+          },
+        ];
+        const mockQueue = new MockTransactionQueue(transactions);
+
+        const distubutionWithDetails = new MockDistributionWithDetails();
+        distubutionWithDetails.distribution.reclaimFunds.mockResolvedValue(mockQueue);
+
+        const findDistributionSpy = jest.spyOn(service, 'findDistribution');
+        // eslint-disable-next-line @typescript-eslint/no-explicit-any
+        findDistributionSpy.mockResolvedValue(distubutionWithDetails as any);
+
+        const address = 'address';
+        mockRelayerAccountsService.findAddressByDid.mockReturnValue(address);
+
+        const result = await service.reclaimRemainingFunds('TICKER', new BigNumber(1), signer);
+        expect(result).toEqual({
+          result: undefined,
+          transactions: [
+            {
+              blockHash: '0x1',
+              transactionHash: '0x2',
+              transactionTag: TxTags.capitalDistribution.Reclaim,
+            },
+          ],
+        });
+        expect(distubutionWithDetails.distribution.reclaimFunds).toHaveBeenCalledWith(undefined, {
+          signer: address,
+        });
+        findDistributionSpy.mockRestore();
+      });
+    });
+  });
+
   describe('modifyCheckpoint', () => {
     let mockDistributionWithDetails: MockDistributionWithDetails;
     const body = {
@@ -762,8 +853,8 @@
       mockIsPolymeshError.mockReset();
     });
 
-    describe('if provided Checkpoint does not exists', () => {
-      it('should throw an UnprocessableEntityException', async () => {
+    describe('if provided Checkpoint does not exist', () => {
+      it('should throw an NotFoundException', async () => {
         const mockError = {
           code: ErrorCode.DataUnavailable,
           message: "Checkpoint doesn't exist",
@@ -785,71 +876,16 @@
         }
 
         expect(error).toBeInstanceOf(NotFoundException);
-=======
-  describe('reclaimRemainingFunds', () => {
-    const signer = '0x6'.padEnd(66, '0');
-
-    describe('distribution.reclaimFunds errors', () => {
-      const cases: ErrorCase[] = [
-        [
-          'Distribution is expired',
-          {
-            code: ErrorCode.UnmetPrerequisite,
-            message: 'The Distribution must be expired',
-            data: {
-              expiryDate: new Date(),
-            },
-          },
-          UnprocessableEntityException,
-        ],
-        [
-          'Distribution funds already reclaimed',
-          {
-            code: ErrorCode.UnmetPrerequisite,
-            message: 'Distribution funds have already been reclaimed',
-          },
-          UnprocessableEntityException,
-        ],
-      ];
-      test.each(cases)('%s', async (_, polymeshError, httpException) => {
-        const address = 'address';
-        mockRelayerAccountsService.findAddressByDid.mockReturnValue(address);
-
-        const distubutionWithDetails = new MockDistributionWithDetails();
-        distubutionWithDetails.distribution.reclaimFunds.mockImplementation(() => {
-          throw polymeshError;
-        });
-        mockIsPolymeshError.mockReturnValue(true);
-
-        const findDistributionSpy = jest.spyOn(service, 'findDistribution');
-        // eslint-disable-next-line @typescript-eslint/no-explicit-any
-        findDistributionSpy.mockResolvedValue(distubutionWithDetails as any);
-
-        let error;
-        try {
-          await service.reclaimRemainingFunds('TICKER', new BigNumber('1'), signer);
-        } catch (err) {
-          error = err;
-        }
-        expect(error).toBeInstanceOf(httpException);
-
-        mockIsPolymeshError.mockReset();
->>>>>>> cda6a7fe
         findDistributionSpy.mockRestore();
       });
     });
 
     describe('otherwise', () => {
-<<<<<<< HEAD
       it('should run the modifyCheckpoint procedure and return the queue results', async () => {
-=======
-      it('should return the transaction details', async () => {
->>>>>>> cda6a7fe
         const transactions = [
           {
             blockHash: '0x1',
             txHash: '0x2',
-<<<<<<< HEAD
             tag: TxTags.corporateAction.ChangeRecordDate,
           },
         ];
@@ -859,48 +895,21 @@
         const findDistributionSpy = jest.spyOn(service, 'findDistribution');
         // eslint-disable-next-line @typescript-eslint/no-explicit-any
         findDistributionSpy.mockResolvedValue(mockDistributionWithDetails as any);
-=======
-            tag: TxTags.capitalDistribution.Reclaim,
-          },
-        ];
-        const mockQueue = new MockTransactionQueue(transactions);
-
-        const distubutionWithDetails = new MockDistributionWithDetails();
-        distubutionWithDetails.distribution.reclaimFunds.mockResolvedValue(mockQueue);
-
-        const findDistributionSpy = jest.spyOn(service, 'findDistribution');
-        // eslint-disable-next-line @typescript-eslint/no-explicit-any
-        findDistributionSpy.mockResolvedValue(distubutionWithDetails as any);
->>>>>>> cda6a7fe
-
-        const address = 'address';
-        mockRelayerAccountsService.findAddressByDid.mockReturnValue(address);
-
-<<<<<<< HEAD
+
+        const address = 'address';
+        mockRelayerAccountsService.findAddressByDid.mockReturnValue(address);
+
         const result = await service.modifyCheckpoint('TICKER', new BigNumber('1'), body);
-=======
-        const result = await service.reclaimRemainingFunds('TICKER', new BigNumber(1), signer);
->>>>>>> cda6a7fe
         expect(result).toEqual({
           result: undefined,
           transactions: [
             {
               blockHash: '0x1',
               transactionHash: '0x2',
-<<<<<<< HEAD
               transactionTag: TxTags.corporateAction.ChangeRecordDate,
             },
           ],
         });
-=======
-              transactionTag: TxTags.capitalDistribution.Reclaim,
-            },
-          ],
-        });
-        expect(distubutionWithDetails.distribution.reclaimFunds).toHaveBeenCalledWith(undefined, {
-          signer: address,
-        });
->>>>>>> cda6a7fe
         findDistributionSpy.mockRestore();
       });
     });
