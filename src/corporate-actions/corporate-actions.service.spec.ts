--- conflicted
+++ resolved
@@ -1,7 +1,11 @@
+import {
+  BadRequestException,
+  NotFoundException,
+  UnprocessableEntityException,
+} from '@nestjs/common';
 /* eslint-disable import/first */
 const mockIsPolymeshError = jest.fn();
 
-import { NotFoundException, UnprocessableEntityException } from '@nestjs/common';
 import { Test, TestingModule } from '@nestjs/testing';
 import { BigNumber } from '@polymathnetwork/polymesh-sdk';
 import { ErrorCode, TargetTreatment, TxTags } from '@polymathnetwork/polymesh-sdk/types';
@@ -227,7 +231,7 @@
     });
   });
 
-  describe('removeByTicker', () => {
+  describe('createDividendDistribution', () => {
     let mockSecurityToken: MockSecurityToken;
     const ticker = 'TICKER';
 
@@ -236,221 +240,102 @@
       mockAssetsService.findOne.mockResolvedValue(mockSecurityToken);
     });
 
-    describe('if there is an error while deleting a Corporate Action', () => {
-      it('should pass the error along the chain', async () => {
-        const expectedError = new Error("The Corporate Action doesn't exist");
-
-        mockSecurityToken.corporateActions.remove.mockImplementation(() => {
-          throw expectedError;
-        });
-
-        mockIsPolymeshError.mockReturnValue(true);
-
-        let error = null;
-        try {
-          await service.remove(ticker, new BigNumber(1), '0x6'.padEnd(66, '0'));
-        } catch (err) {
-          error = err;
-        }
-        expect(error).toEqual(expectedError);
-        expect(mockAssetsService.findOne).toHaveBeenCalledWith(ticker);
-      });
-    });
-    describe('otherwise', () => {
-      it('should run a remove procedure and return the delete the Corporate Action', async () => {
-        const transactions = [
-          {
-            blockHash: '0x1',
-            txHash: '0x2',
-            tag: TxTags.corporateAction.RemoveCa,
-          },
-        ];
-        const mockQueue = new MockTransactionQueue(transactions);
-        mockSecurityToken.corporateActions.remove.mockResolvedValue(mockQueue);
-
-        const address = 'address';
-        mockRelayerAccountsService.findAddressByDid.mockReturnValue(address);
-
-        const result = await service.remove(ticker, new BigNumber(1), '0x6'.padEnd(66, '0'));
-
-        expect(result).toEqual({
-          transactions: [
-            {
-              blockHash: '0x1',
-              transactionHash: '0x2',
-              transactionTag: TxTags.corporateAction.RemoveCa,
-            },
-          ],
-        });
-        expect(mockAssetsService.findOne).toHaveBeenCalledWith(ticker);
-      });
-    });
-  });
-
-  describe('payDividends', () => {
-    const body = {
-      signer: '0x6'.padEnd(66, '0'),
-      targets: ['0x6'.padEnd(66, '1')],
-    };
-
-    describe('distribution.pay errors', () => {
+    describe('distributions.configureDividendDistribution errors', () => {
       const cases: ErrorCase[] = [
         [
-          "The Distribution's date has not been reached",
-          {
-            code: ErrorCode.UnmetPrerequisite,
-            message: "The Distribution's payment date hasn't been reached",
-            data: { paymentDate: new Date() },
+          "Origin Portfolio doesn't exists",
+          {
+            code: ErrorCode.DataUnavailable,
+            message: "The origin Portfolio doesn't exist",
+          },
+          NotFoundException,
+        ],
+        [
+          'The Distribution is expired',
+          {
+            code: ErrorCode.InsufficientBalance,
+            message:
+              "The origin Portfolio's free balance is not enough to cover the Distribution amount",
+            data: {
+              free: new BigNumber(1),
+            },
           },
           UnprocessableEntityException,
         ],
         [
-          'The Distribution is expired',
-          {
-            code: ErrorCode.UnmetPrerequisite,
-            message: 'The Distribution has already expired',
-            data: {
-              expiryDate: new Date(),
-            },
-          },
-          UnprocessableEntityException,
-        ],
-        [
-          'Identities already claimed their Distribution',
-          {
-            code: ErrorCode.UnmetPrerequisite,
-            message:
-              'Some of the supplied Identities have already either been paid or claimed their share of the Distribution',
-            data: {
-              targets: body.targets,
-            },
-          },
-          UnprocessableEntityException,
-        ],
-        [
-          'Supplied Identities are not included',
-          {
-            code: ErrorCode.UnmetPrerequisite,
-            message: 'Some of the supplied Identities are not included in this Distribution',
-            data: {
-              excluded: body.targets,
-            },
-          },
-          UnprocessableEntityException,
+          'Using the Corporate Action Asset as the payout currency',
+          {
+            code: ErrorCode.ValidationError,
+            message: 'Cannot distribute Dividends using the Security Token as currency',
+          },
+          BadRequestException,
+        ],
+        [
+          'Payment date has already passed',
+          {
+            code: ErrorCode.ValidationError,
+            message: 'Payment date must be in the future',
+          },
+          BadRequestException,
+        ],
+        [
+          'Distribution expires before the payment date',
+          {
+            code: ErrorCode.ValidationError,
+            message: 'Expiry date must be after payment date',
+          },
+          BadRequestException,
+        ],
+        [
+          'Declaration date is not in the past',
+          {
+            code: ErrorCode.ValidationError,
+            message: 'Declaration date must be in the past',
+          },
+          BadRequestException,
+        ],
+        [
+          'Payment date before Checkpoint date',
+          {
+            code: ErrorCode.ValidationError,
+            message: 'Payment date must be after the Checkpoint date',
+          },
+          BadRequestException,
+        ],
+        [
+          'Corporate Action expires before Checkpoint Date',
+          {
+            code: ErrorCode.ValidationError,
+            message: 'Expiry date must be after the Checkpoint date',
+          },
+          BadRequestException,
+        ],
+        [
+          'Checkpoint Date has already passed',
+          {
+            code: ErrorCode.ValidationError,
+            message: 'Checkpoint date must be in the future',
+          },
+          BadRequestException,
+        ],
+        [
+          "Checkpoint doesn't exist",
+          {
+            code: ErrorCode.DataUnavailable,
+            message: "Checkpoint doesn't exist",
+          },
+          NotFoundException,
+        ],
+        [
+          "Checkpoint Schedule doesn't exist",
+          {
+            code: ErrorCode.DataUnavailable,
+            message: "Checkpoint Schedule doesn't exist",
+          },
+          NotFoundException,
         ],
       ];
       test.each(cases)('%s', async (_, polymeshError, httpException) => {
-        const address = 'address';
-        mockRelayerAccountsService.findAddressByDid.mockReturnValue(address);
-
-<<<<<<< HEAD
-        for (const [polymeshError, httpException] of errors) {
-          const distubutionWithDetails = new MockDistributionWithDetails();
-          distubutionWithDetails.distribution.pay.mockImplementation(() => {
-            throw polymeshError;
-          });
-          mockIsPolymeshError.mockReturnValue(true);
-
-          const findDistributionSpy = jest.spyOn(service, 'findDistribution');
-          // eslint-disable-next-line @typescript-eslint/no-explicit-any
-          findDistributionSpy.mockResolvedValue(distubutionWithDetails as any);
-
-          let error;
-          try {
-            await service.payDividends('TICKER', new BigNumber('1'), body);
-          } catch (err) {
-            error = err;
-          }
-          expect(error).toBeInstanceOf(httpException);
-
-          mockIsPolymeshError.mockReset();
-          findDistributionSpy.mockRestore();
-        }
-=======
-        const distributionWithDetails = new MockDistributionWithDetails();
-        distributionWithDetails.distribution.pay.mockImplementation(() => {
-          throw polymeshError;
-        });
-        mockIsPolymeshError.mockReturnValue(true);
-
-        const findDistributionSpy = jest.spyOn(service, 'findDistribution');
-        // eslint-disable-next-line @typescript-eslint/no-explicit-any
-        findDistributionSpy.mockResolvedValue(distributionWithDetails as any);
-
-        let error;
-        try {
-          await service.payDividends('TICKER', new BigNumber('1'), body);
-        } catch (err) {
-          error = err;
-        }
-        expect(error).toBeInstanceOf(httpException);
-
-        mockIsPolymeshError.mockReset();
-        findDistributionSpy.mockRestore();
->>>>>>> 8b43984b
-      });
-    });
-
-    describe('otherwise', () => {
-      it('should return the transaction details', async () => {
-        const transactions = [
-          {
-            blockHash: '0x1',
-            txHash: '0x2',
-            tag: TxTags.capitalDistribution.PushBenefit,
-          },
-        ];
-        const mockQueue = new MockTransactionQueue(transactions);
-
-        const distributionWithDetails = new MockDistributionWithDetails();
-        distributionWithDetails.distribution.pay.mockResolvedValue(mockQueue);
-
-        const findDistributionSpy = jest.spyOn(service, 'findDistribution');
-        // eslint-disable-next-line @typescript-eslint/no-explicit-any
-        findDistributionSpy.mockResolvedValue(distributionWithDetails as any);
-
-        const address = 'address';
-        mockRelayerAccountsService.findAddressByDid.mockReturnValue(address);
-
-        const result = await service.payDividends('TICKER', new BigNumber(1), body);
-        expect(result).toEqual({
-          result: undefined,
-          transactions: [
-            {
-              blockHash: '0x1',
-              transactionHash: '0x2',
-              transactionTag: TxTags.capitalDistribution.PushBenefit,
-            },
-          ],
-        });
-        expect(distributionWithDetails.distribution.pay).toHaveBeenCalledWith(
-          {
-            targets: body.targets,
-          },
-          {
-            signer: address,
-          }
-        );
-        findDistributionSpy.mockRestore();
-      });
-    });
-  });
-
-<<<<<<< HEAD
-  describe('createDividendDistributionByTicker', () => {
-    let mockSecurityToken: MockSecurityToken;
-    const ticker = 'TICKER';
-
-    beforeEach(() => {
-      mockSecurityToken = new MockSecurityToken();
-      mockAssetsService.findOne.mockResolvedValue(mockSecurityToken);
-    });
-
-    describe('if there is an error while configuring a Dividend Distribution', () => {
-      it('should pass the error along the chain', async () => {
-        const expectedError = new Error(
-          'Origin Portfolio free balance is not enough to cover the distribution amount'
-        );
         const mockDate = new Date();
         const body = {
           signer: '0x6'.padEnd(66, '0'),
@@ -464,7 +349,7 @@
         };
         mockSecurityToken.corporateActions.distributions.configureDividendDistribution.mockImplementation(
           () => {
-            throw expectedError;
+            throw polymeshError;
           }
         );
 
@@ -472,7 +357,93 @@
 
         let error = null;
         try {
-          await service.createDividendDistributionByTicker(ticker, body);
+          await service.createDividendDistribution(ticker, body);
+        } catch (err) {
+          error = err;
+        }
+        expect(error).toBeInstanceOf(httpException);
+        expect(mockAssetsService.findOne).toHaveBeenCalledWith(ticker);
+      });
+    });
+    describe('otherwise', () => {
+      it('should run a configureDividendDistribution procedure and return the created Dividend Distribution', async () => {
+        const transactions = [
+          {
+            blockHash: '0x1',
+            txHash: '0x2',
+            tag: TxTags.corporateAction.InitiateCorporateAction,
+          },
+          {
+            blockHash: '0x3',
+            txHash: '0x4',
+            tag: TxTags.capitalDistribution.Distribute,
+          },
+        ];
+        const mockQueue = new MockTransactionQueue(transactions);
+        const mockDistribution = new MockDistribution();
+        mockQueue.run.mockResolvedValue(mockDistribution);
+        mockSecurityToken.corporateActions.distributions.configureDividendDistribution.mockResolvedValue(
+          mockQueue
+        );
+
+        const address = 'address';
+        mockRelayerAccountsService.findAddressByDid.mockReturnValue(address);
+
+        const mockDate = new Date();
+        const body = {
+          signer: '0x6'.padEnd(66, '0'),
+          description: 'Corporate Action description',
+          checkpoint: mockDate,
+          originPortfolio: new BigNumber(0),
+          currency: 'TICKER',
+          perShare: new BigNumber(2),
+          maxAmount: new BigNumber(1000),
+          paymentDate: mockDate,
+        };
+        const result = await service.createDividendDistribution(ticker, body);
+
+        expect(result).toEqual({
+          result: mockDistribution,
+          transactions: [
+            {
+              blockHash: '0x1',
+              transactionHash: '0x2',
+              transactionTag: TxTags.corporateAction.InitiateCorporateAction,
+            },
+            {
+              blockHash: '0x3',
+              transactionHash: '0x4',
+              transactionTag: TxTags.capitalDistribution.Distribute,
+            },
+          ],
+        });
+        expect(mockAssetsService.findOne).toHaveBeenCalledWith(ticker);
+      });
+    });
+  });
+
+  describe('remove', () => {
+    let mockSecurityToken: MockSecurityToken;
+    const ticker = 'TICKER';
+
+    beforeEach(() => {
+      mockSecurityToken = new MockSecurityToken();
+      mockAssetsService.findOne.mockResolvedValue(mockSecurityToken);
+    });
+
+    describe('if there is an error while deleting a Corporate Action', () => {
+      it('should pass the error along the chain', async () => {
+        const expectedError = new Error("The Corporate Action doesn't exist");
+
+        mockSecurityToken.corporateActions.remove.mockImplementation(() => {
+          throw expectedError;
+        });
+
+        mockIsPolymeshError.mockReturnValue(true);
+
+        let error = null;
+        try {
+          await service.remove(ticker, new BigNumber(1), '0x6'.padEnd(66, '0'));
         } catch (err) {
           error = err;
         }
@@ -481,8 +452,160 @@
       });
     });
     describe('otherwise', () => {
-      it('should run a configureDividendDistribution procedure and return the created Dividend Distribution', async () => {
-=======
+      it('should run a remove procedure and return the delete the Corporate Action', async () => {
+        const transactions = [
+          {
+            blockHash: '0x1',
+            txHash: '0x2',
+            tag: TxTags.corporateAction.RemoveCa,
+          },
+        ];
+        const mockQueue = new MockTransactionQueue(transactions);
+        mockSecurityToken.corporateActions.remove.mockResolvedValue(mockQueue);
+
+        const address = 'address';
+        mockRelayerAccountsService.findAddressByDid.mockReturnValue(address);
+
+        const result = await service.remove(ticker, new BigNumber(1), '0x6'.padEnd(66, '0'));
+
+        expect(result).toEqual({
+          transactions: [
+            {
+              blockHash: '0x1',
+              transactionHash: '0x2',
+              transactionTag: TxTags.corporateAction.RemoveCa,
+            },
+          ],
+        });
+        expect(mockAssetsService.findOne).toHaveBeenCalledWith(ticker);
+      });
+    });
+  });
+
+  describe('payDividends', () => {
+    const body = {
+      signer: '0x6'.padEnd(66, '0'),
+      targets: ['0x6'.padEnd(66, '1')],
+    };
+
+    describe('distribution.pay errors', () => {
+      const cases: ErrorCase[] = [
+        [
+          "The Distribution's date has not been reached",
+          {
+            code: ErrorCode.UnmetPrerequisite,
+            message: "The Distribution's payment date hasn't been reached",
+            data: { paymentDate: new Date() },
+          },
+          UnprocessableEntityException,
+        ],
+        [
+          'The Distribution is expired',
+          {
+            code: ErrorCode.UnmetPrerequisite,
+            message: 'The Distribution has already expired',
+            data: {
+              expiryDate: new Date(),
+            },
+          },
+          UnprocessableEntityException,
+        ],
+        [
+          'Identities already claimed their Distribution',
+          {
+            code: ErrorCode.UnmetPrerequisite,
+            message:
+              'Some of the supplied Identities have already either been paid or claimed their share of the Distribution',
+            data: {
+              targets: body.targets,
+            },
+          },
+          UnprocessableEntityException,
+        ],
+        [
+          'Supplied Identities are not included',
+          {
+            code: ErrorCode.UnmetPrerequisite,
+            message: 'Some of the supplied Identities are not included in this Distribution',
+            data: {
+              excluded: body.targets,
+            },
+          },
+          UnprocessableEntityException,
+        ],
+      ];
+      test.each(cases)('%s', async (_, polymeshError, httpException) => {
+        const address = 'address';
+        mockRelayerAccountsService.findAddressByDid.mockReturnValue(address);
+
+        const distributionWithDetails = new MockDistributionWithDetails();
+        distributionWithDetails.distribution.pay.mockImplementation(() => {
+          throw polymeshError;
+        });
+        mockIsPolymeshError.mockReturnValue(true);
+
+        const findDistributionSpy = jest.spyOn(service, 'findDistribution');
+        // eslint-disable-next-line @typescript-eslint/no-explicit-any
+        findDistributionSpy.mockResolvedValue(distributionWithDetails as any);
+
+        let error;
+        try {
+          await service.payDividends('TICKER', new BigNumber('1'), body);
+        } catch (err) {
+          error = err;
+        }
+        expect(error).toBeInstanceOf(httpException);
+
+        mockIsPolymeshError.mockReset();
+        findDistributionSpy.mockRestore();
+      });
+    });
+
+    describe('otherwise', () => {
+      it('should return the transaction details', async () => {
+        const transactions = [
+          {
+            blockHash: '0x1',
+            txHash: '0x2',
+            tag: TxTags.capitalDistribution.PushBenefit,
+          },
+        ];
+        const mockQueue = new MockTransactionQueue(transactions);
+
+        const distributionWithDetails = new MockDistributionWithDetails();
+        distributionWithDetails.distribution.pay.mockResolvedValue(mockQueue);
+
+        const findDistributionSpy = jest.spyOn(service, 'findDistribution');
+        // eslint-disable-next-line @typescript-eslint/no-explicit-any
+        findDistributionSpy.mockResolvedValue(distributionWithDetails as any);
+
+        const address = 'address';
+        mockRelayerAccountsService.findAddressByDid.mockReturnValue(address);
+
+        const result = await service.payDividends('TICKER', new BigNumber(1), body);
+        expect(result).toEqual({
+          result: undefined,
+          transactions: [
+            {
+              blockHash: '0x1',
+              transactionHash: '0x2',
+              transactionTag: TxTags.capitalDistribution.PushBenefit,
+            },
+          ],
+        });
+        expect(distributionWithDetails.distribution.pay).toHaveBeenCalledWith(
+          {
+            targets: body.targets,
+          },
+          {
+            signer: address,
+          }
+        );
+        findDistributionSpy.mockRestore();
+      });
+    });
+  });
+
   describe('linkDocuments', () => {
     let mockDistributionWithDetails: MockDistributionWithDetails;
     const body = {
@@ -536,27 +659,10 @@
 
     describe('otherwise', () => {
       it('should run the linkDocuments procedure and return the queue results', async () => {
->>>>>>> 8b43984b
         const transactions = [
           {
             blockHash: '0x1',
             txHash: '0x2',
-<<<<<<< HEAD
-            tag: TxTags.corporateAction.InitiateCorporateAction,
-          },
-          {
-            blockHash: '0x3',
-            txHash: '0x4',
-            tag: TxTags.capitalDistribution.Distribute,
-          },
-        ];
-        const mockQueue = new MockTransactionQueue(transactions);
-        const mockDistribution = new MockDistribution();
-        mockQueue.run.mockResolvedValue(mockDistribution);
-        mockSecurityToken.corporateActions.distributions.configureDividendDistribution.mockResolvedValue(
-          mockQueue
-        );
-=======
             tag: TxTags.corporateAction.LinkCaDoc,
           },
         ];
@@ -566,48 +672,17 @@
         const findDistributionSpy = jest.spyOn(service, 'findDistribution');
         // eslint-disable-next-line @typescript-eslint/no-explicit-any
         findDistributionSpy.mockResolvedValue(mockDistributionWithDetails as any);
->>>>>>> 8b43984b
 
         const address = 'address';
         mockRelayerAccountsService.findAddressByDid.mockReturnValue(address);
 
-<<<<<<< HEAD
-        const mockDate = new Date();
-        const body = {
-          signer: '0x6'.padEnd(66, '0'),
-          description: 'Corporate Action description',
-          checkpoint: mockDate,
-          originPortfolio: new BigNumber(0),
-          currency: 'TICKER',
-          perShare: new BigNumber(2),
-          maxAmount: new BigNumber(1000),
-          paymentDate: mockDate,
-        };
-        const result = await service.createDividendDistributionByTicker(ticker, body);
-
-        expect(result).toEqual({
-          result: mockDistribution,
-=======
         const result = await service.linkDocuments('TICKER', new BigNumber('1'), body);
         expect(result).toEqual({
           result: undefined,
->>>>>>> 8b43984b
           transactions: [
             {
               blockHash: '0x1',
               transactionHash: '0x2',
-<<<<<<< HEAD
-              transactionTag: TxTags.corporateAction.InitiateCorporateAction,
-            },
-            {
-              blockHash: '0x3',
-              transactionHash: '0x4',
-              transactionTag: TxTags.capitalDistribution.Distribute,
-            },
-          ],
-        });
-        expect(mockAssetsService.findOne).toHaveBeenCalledWith(ticker);
-=======
               transactionTag: TxTags.corporateAction.LinkCaDoc,
             },
           ],
@@ -722,7 +797,6 @@
           signer: address,
         });
         findDistributionSpy.mockRestore();
->>>>>>> 8b43984b
       });
     });
   });
