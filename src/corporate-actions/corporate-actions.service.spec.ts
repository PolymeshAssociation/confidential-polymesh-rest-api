--- conflicted
+++ resolved
@@ -1,15 +1,7 @@
 /* eslint-disable import/first */
 const mockIsPolymeshError = jest.fn();
 
-<<<<<<< HEAD
-import {
-  InternalServerErrorException,
-  NotFoundException,
-  UnprocessableEntityException,
-} from '@nestjs/common';
-=======
-import { BadRequestException, NotFoundException } from '@nestjs/common';
->>>>>>> f67d9bb9
+import { NotFoundException, UnprocessableEntityException } from '@nestjs/common';
 import { Test, TestingModule } from '@nestjs/testing';
 import { BigNumber } from '@polymathnetwork/polymesh-sdk';
 import { ErrorCode, TargetTreatment, TxTags } from '@polymathnetwork/polymesh-sdk/types';
@@ -295,7 +287,127 @@
     });
   });
 
-<<<<<<< HEAD
+  describe('payDividends', () => {
+    const body = {
+      signer: '0x6'.padEnd(66, '0'),
+      targets: ['0x6'.padEnd(66, '1')],
+    };
+    describe('if there is an error', () => {
+      const errors = [
+        [
+          {
+            code: ErrorCode.UnmetPrerequisite,
+            message: "The Distribution's payment date hasn't been reached",
+            data: { paymentDate: new Date() },
+          },
+          UnprocessableEntityException,
+        ],
+        [
+          {
+            code: ErrorCode.UnmetPrerequisite,
+            message: 'The Distribution has already expired',
+            data: {
+              expiryDate: new Date(),
+            },
+          },
+          UnprocessableEntityException,
+        ],
+        [
+          {
+            code: ErrorCode.UnmetPrerequisite,
+            message:
+              'Some of the supplied Identities have already either been paid or claimed their share of the Distribution',
+            data: {
+              targets: body.targets,
+            },
+          },
+          UnprocessableEntityException,
+        ],
+        [
+          {
+            code: ErrorCode.UnmetPrerequisite,
+            message: 'Some of the supplied Identities are not included in this Distribution',
+            data: {
+              excluded: body.targets,
+            },
+          },
+          UnprocessableEntityException,
+        ],
+      ];
+      it('should pass the error along the chain', async () => {
+        const address = 'address';
+        mockRelayerAccountsService.findAddressByDid.mockReturnValue(address);
+
+        errors.forEach(async ([polymeshError, httpException]) => {
+          const distubutionWithDetails = new MockDistributionWithDetails();
+          distubutionWithDetails.distribution.pay.mockImplementation(() => {
+            throw polymeshError;
+          });
+          mockIsPolymeshError.mockReturnValue(true);
+
+          const findDistributionSpy = jest.spyOn(service, 'findDistribution');
+          // eslint-disable-next-line @typescript-eslint/no-explicit-any
+          findDistributionSpy.mockResolvedValue(distubutionWithDetails as any);
+
+          let error;
+          try {
+            await service.payDividends('TICKER', new BigNumber('1'), body);
+          } catch (err) {
+            error = err;
+          }
+          expect(error).toBeInstanceOf(httpException);
+
+          mockIsPolymeshError.mockReset();
+          findDistributionSpy.mockRestore();
+        });
+      });
+    });
+
+    describe('otherwise', () => {
+      it('should return the transaction details', async () => {
+        const transactions = [
+          {
+            blockHash: '0x1',
+            txHash: '0x2',
+            tag: TxTags.capitalDistribution.PushBenefit,
+          },
+        ];
+        const mockQueue = new MockTransactionQueue(transactions);
+
+        const distubutionWithDetails = new MockDistributionWithDetails();
+        distubutionWithDetails.distribution.pay.mockResolvedValue(mockQueue);
+
+        const findDistributionSpy = jest.spyOn(service, 'findDistribution');
+        // eslint-disable-next-line @typescript-eslint/no-explicit-any
+        findDistributionSpy.mockResolvedValue(distubutionWithDetails as any);
+
+        const address = 'address';
+        mockRelayerAccountsService.findAddressByDid.mockReturnValue(address);
+
+        const result = await service.payDividends('TICKER', new BigNumber(1), body);
+        expect(result).toEqual({
+          result: undefined,
+          transactions: [
+            {
+              blockHash: '0x1',
+              transactionHash: '0x2',
+              transactionTag: TxTags.capitalDistribution.PushBenefit,
+            },
+          ],
+        });
+        expect(distubutionWithDetails.distribution.pay).toHaveBeenCalledWith(
+          {
+            targets: body.targets,
+          },
+          {
+            signer: address,
+          }
+        );
+        findDistributionSpy.mockRestore();
+      });
+    });
+  });
+
   describe('linkDocuments', () => {
     let mockDistributionWithDetails: MockDistributionWithDetails;
     const body = {
@@ -347,173 +459,36 @@
       });
     });
 
-    describe('if there is a different error', () => {
-      it('should throw an InternalServerException', async () => {
-        const expectedError = new Error('foo');
-        mockDistributionWithDetails.distribution.linkDocuments.mockImplementation(() => {
-          throw expectedError;
-        });
+    describe('otherwise', () => {
+      it('should run the linkDocuments procedure and return the queue results', async () => {
+        const transactions = [
+          {
+            blockHash: '0x1',
+            txHash: '0x2',
+            tag: TxTags.corporateAction.LinkCaDoc,
+          },
+        ];
+        const mockQueue = new MockTransactionQueue(transactions);
+        mockDistributionWithDetails.distribution.linkDocuments.mockResolvedValue(mockQueue);
 
         const findDistributionSpy = jest.spyOn(service, 'findDistribution');
         // eslint-disable-next-line @typescript-eslint/no-explicit-any
         findDistributionSpy.mockResolvedValue(mockDistributionWithDetails as any);
-        mockIsPolymeshError.mockReturnValue(true);
-
-        let error;
-        try {
-          await service.linkDocuments('TICKER', new BigNumber('1'), body);
-        } catch (err) {
-          error = err;
-        }
-
-        expect(error).toBeInstanceOf(InternalServerErrorException);
-        expect((error as InternalServerErrorException).message).toEqual(expectedError.message);
-=======
-  describe('payDividends', () => {
-    const body = {
-      signer: '0x6'.padEnd(66, '0'),
-      targets: ['0x6'.padEnd(66, '1')],
-    };
-    describe('if there is an error', () => {
-      const errors = [
-        [
-          {
-            code: ErrorCode.UnmetPrerequisite,
-            message: "The Distribution's payment date hasn't been reached",
-            data: { paymentDate: new Date() },
-          },
-          BadRequestException,
-        ],
-        [
-          {
-            code: ErrorCode.UnmetPrerequisite,
-            message: 'The Distribution has already expired',
-            data: {
-              expiryDate: new Date(),
-            },
-          },
-          BadRequestException,
-        ],
-        [
-          {
-            code: ErrorCode.UnmetPrerequisite,
-            message:
-              'Some of the supplied Identities have already either been paid or claimed their share of the Distribution',
-            data: {
-              targets: body.targets,
-            },
-          },
-          BadRequestException,
-        ],
-        [
-          {
-            code: ErrorCode.UnmetPrerequisite,
-            message: 'Some of the supplied Identities are not included in this Distribution',
-            data: {
-              excluded: body.targets,
-            },
-          },
-          BadRequestException,
-        ],
-      ];
-      it('should pass the error along the chain', async () => {
+
         const address = 'address';
         mockRelayerAccountsService.findAddressByDid.mockReturnValue(address);
 
-        errors.forEach(async ([polymeshError, httpException]) => {
-          const distubutionWithDetails = new MockDistributionWithDetails();
-          distubutionWithDetails.distribution.pay.mockImplementation(() => {
-            throw polymeshError;
-          });
-          mockIsPolymeshError.mockReturnValue(true);
-
-          const findDistributionSpy = jest.spyOn(service, 'findDistribution');
-          // eslint-disable-next-line @typescript-eslint/no-explicit-any
-          findDistributionSpy.mockResolvedValue(distubutionWithDetails as any);
-
-          let error;
-          try {
-            await service.payDividends('TICKER', new BigNumber('1'), body);
-          } catch (err) {
-            error = err;
-          }
-          expect(error).toBeInstanceOf(httpException);
-
-          mockIsPolymeshError.mockReset();
-          findDistributionSpy.mockRestore();
-        });
->>>>>>> f67d9bb9
-      });
-    });
-
-    describe('otherwise', () => {
-<<<<<<< HEAD
-      it('should run the linkDocuments procedure and return the queue results', async () => {
-=======
-      it('should return the transaction details', async () => {
->>>>>>> f67d9bb9
-        const transactions = [
-          {
-            blockHash: '0x1',
-            txHash: '0x2',
-<<<<<<< HEAD
-            tag: TxTags.corporateAction.LinkCaDoc,
-          },
-        ];
-        const mockQueue = new MockTransactionQueue(transactions);
-        mockDistributionWithDetails.distribution.linkDocuments.mockResolvedValue(mockQueue);
-
-        const findDistributionSpy = jest.spyOn(service, 'findDistribution');
-        // eslint-disable-next-line @typescript-eslint/no-explicit-any
-        findDistributionSpy.mockResolvedValue(mockDistributionWithDetails as any);
-=======
-            tag: TxTags.capitalDistribution.PushBenefit,
-          },
-        ];
-        const mockQueue = new MockTransactionQueue(transactions);
-
-        const distubutionWithDetails = new MockDistributionWithDetails();
-        distubutionWithDetails.distribution.pay.mockResolvedValue(mockQueue);
-
-        const findDistributionSpy = jest.spyOn(service, 'findDistribution');
-        // eslint-disable-next-line @typescript-eslint/no-explicit-any
-        findDistributionSpy.mockResolvedValue(distubutionWithDetails as any);
->>>>>>> f67d9bb9
-
-        const address = 'address';
-        mockRelayerAccountsService.findAddressByDid.mockReturnValue(address);
-
-<<<<<<< HEAD
         const result = await service.linkDocuments('TICKER', new BigNumber('1'), body);
-=======
-        const result = await service.payDividends('TICKER', new BigNumber(1), body);
->>>>>>> f67d9bb9
         expect(result).toEqual({
           result: undefined,
           transactions: [
             {
               blockHash: '0x1',
               transactionHash: '0x2',
-<<<<<<< HEAD
               transactionTag: TxTags.corporateAction.LinkCaDoc,
             },
           ],
         });
-=======
-              transactionTag: TxTags.capitalDistribution.PushBenefit,
-            },
-          ],
-        });
-        expect(distubutionWithDetails.distribution.pay).toHaveBeenCalledWith(
-          {
-            targets: body.targets,
-          },
-          {
-            signer: address,
-          }
-        );
-        findDistributionSpy.mockRestore();
->>>>>>> f67d9bb9
       });
     });
   });
