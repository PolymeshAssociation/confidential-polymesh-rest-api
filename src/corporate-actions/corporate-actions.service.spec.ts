--- conflicted
+++ resolved
@@ -1,11 +1,7 @@
 /* eslint-disable import/first */
 const mockIsPolymeshError = jest.fn();
 
-<<<<<<< HEAD
-import { InternalServerErrorException, NotFoundException } from '@nestjs/common';
-=======
 import { NotFoundException, UnprocessableEntityException } from '@nestjs/common';
->>>>>>> 8b43984b
 import { Test, TestingModule } from '@nestjs/testing';
 import { BigNumber } from '@polymathnetwork/polymesh-sdk';
 import { ErrorCode, TargetTreatment, TxTags } from '@polymathnetwork/polymesh-sdk/types';
@@ -290,17 +286,6 @@
     });
   });
 
-<<<<<<< HEAD
-  describe('reclaimDividends', () => {
-    const signer = '0x6'.padEnd(66, '0');
-
-    describe('if there is an error', () => {
-      const errors = [
-        [
-          {
-            code: ErrorCode.UnmetPrerequisite,
-            message: 'The Distribution must be expired',
-=======
   describe('payDividends', () => {
     const body = {
       signer: '0x6'.padEnd(66, '0'),
@@ -323,51 +308,10 @@
           {
             code: ErrorCode.UnmetPrerequisite,
             message: 'The Distribution has already expired',
->>>>>>> 8b43984b
             data: {
               expiryDate: new Date(),
             },
           },
-<<<<<<< HEAD
-          InternalServerErrorException,
-        ],
-        [
-          {
-            code: ErrorCode.UnmetPrerequisite,
-            message: 'Distribution funds have already been reclaimed',
-          },
-          InternalServerErrorException,
-        ],
-      ];
-      it('should pass the error along the chain', async () => {
-        const address = 'address';
-        mockRelayerAccountsService.findAddressByDid.mockReturnValue(address);
-
-        errors.forEach(async ([polymeshError, httpException]) => {
-          const distubutionWithDetails = new MockDistributionWithDetails();
-          distubutionWithDetails.distribution.reclaimFunds.mockImplementation(() => {
-            throw polymeshError;
-          });
-          mockIsPolymeshError.mockReturnValue(true);
-
-          const findDistributionSpy = jest.spyOn(service, 'findDistribution');
-          // eslint-disable-next-line @typescript-eslint/no-explicit-any
-          findDistributionSpy.mockResolvedValue(distubutionWithDetails as any);
-
-          let error;
-          try {
-            await service.reclaimDividends('TICKER', new BigNumber('1'), signer);
-          } catch (err) {
-            error = err;
-          }
-          expect(error).toBeInstanceOf(httpException);
-
-          mockIsPolymeshError.mockReset();
-          findDistributionSpy.mockRestore();
-        });
-      });
-    });
-=======
           UnprocessableEntityException,
         ],
         [
@@ -620,7 +564,6 @@
         findDistributionSpy.mockRestore();
       });
     });
->>>>>>> 8b43984b
 
     describe('otherwise', () => {
       it('should return the transaction details', async () => {
@@ -628,21 +571,13 @@
           {
             blockHash: '0x1',
             txHash: '0x2',
-<<<<<<< HEAD
-            tag: TxTags.capitalDistribution.Reclaim,
-=======
             tag: TxTags.capitalDistribution.Claim,
->>>>>>> 8b43984b
           },
         ];
         const mockQueue = new MockTransactionQueue(transactions);
 
         const distubutionWithDetails = new MockDistributionWithDetails();
-<<<<<<< HEAD
-        distubutionWithDetails.distribution.reclaimFunds.mockResolvedValue(mockQueue);
-=======
         distubutionWithDetails.distribution.claim.mockResolvedValue(mockQueue);
->>>>>>> 8b43984b
 
         const findDistributionSpy = jest.spyOn(service, 'findDistribution');
         // eslint-disable-next-line @typescript-eslint/no-explicit-any
@@ -651,30 +586,110 @@
         const address = 'address';
         mockRelayerAccountsService.findAddressByDid.mockReturnValue(address);
 
-<<<<<<< HEAD
-        const result = await service.reclaimDividends('TICKER', new BigNumber(1), signer);
-=======
         const result = await service.claimDividends('TICKER', new BigNumber(1), signer);
->>>>>>> 8b43984b
         expect(result).toEqual({
           result: undefined,
           transactions: [
             {
               blockHash: '0x1',
               transactionHash: '0x2',
-<<<<<<< HEAD
+              transactionTag: TxTags.capitalDistribution.Claim,
+            },
+          ],
+        });
+        expect(distubutionWithDetails.distribution.claim).toHaveBeenCalledWith(undefined, {
+          signer: address,
+        });
+        findDistributionSpy.mockRestore();
+      });
+    });
+  });
+
+  describe('reclaimRemainingFunds', () => {
+    const signer = '0x6'.padEnd(66, '0');
+
+    describe('distribution.reclaimFunds errors', () => {
+      const cases: ErrorCase[] = [
+        [
+          'Distribution is expired',
+          {
+            code: ErrorCode.UnmetPrerequisite,
+            message: 'The Distribution must be expired',
+            data: {
+              expiryDate: new Date(),
+            },
+          },
+          UnprocessableEntityException,
+        ],
+        [
+          'Distribution funds already reclaimed',
+          {
+            code: ErrorCode.UnmetPrerequisite,
+            message: 'Distribution funds have already been reclaimed',
+          },
+          UnprocessableEntityException,
+        ],
+      ];
+      test.each(cases)('%s', async (_, polymeshError, httpException) => {
+        const address = 'address';
+        mockRelayerAccountsService.findAddressByDid.mockReturnValue(address);
+
+        const distubutionWithDetails = new MockDistributionWithDetails();
+        distubutionWithDetails.distribution.reclaimFunds.mockImplementation(() => {
+          throw polymeshError;
+        });
+        mockIsPolymeshError.mockReturnValue(true);
+
+        const findDistributionSpy = jest.spyOn(service, 'findDistribution');
+        // eslint-disable-next-line @typescript-eslint/no-explicit-any
+        findDistributionSpy.mockResolvedValue(distubutionWithDetails as any);
+
+        let error;
+        try {
+          await service.reclaimRemainingFunds('TICKER', new BigNumber('1'), signer);
+        } catch (err) {
+          error = err;
+        }
+        expect(error).toBeInstanceOf(httpException);
+
+        mockIsPolymeshError.mockReset();
+        findDistributionSpy.mockRestore();
+      });
+    });
+
+    describe('otherwise', () => {
+      it('should return the transaction details', async () => {
+        const transactions = [
+          {
+            blockHash: '0x1',
+            txHash: '0x2',
+            tag: TxTags.capitalDistribution.Reclaim,
+          },
+        ];
+        const mockQueue = new MockTransactionQueue(transactions);
+
+        const distubutionWithDetails = new MockDistributionWithDetails();
+        distubutionWithDetails.distribution.reclaimFunds.mockResolvedValue(mockQueue);
+
+        const findDistributionSpy = jest.spyOn(service, 'findDistribution');
+        // eslint-disable-next-line @typescript-eslint/no-explicit-any
+        findDistributionSpy.mockResolvedValue(distubutionWithDetails as any);
+
+        const address = 'address';
+        mockRelayerAccountsService.findAddressByDid.mockReturnValue(address);
+
+        const result = await service.reclaimRemainingFunds('TICKER', new BigNumber(1), signer);
+        expect(result).toEqual({
+          result: undefined,
+          transactions: [
+            {
+              blockHash: '0x1',
+              transactionHash: '0x2',
               transactionTag: TxTags.capitalDistribution.Reclaim,
             },
           ],
         });
         expect(distubutionWithDetails.distribution.reclaimFunds).toHaveBeenCalledWith(undefined, {
-=======
-              transactionTag: TxTags.capitalDistribution.Claim,
-            },
-          ],
-        });
-        expect(distubutionWithDetails.distribution.claim).toHaveBeenCalledWith(undefined, {
->>>>>>> 8b43984b
           signer: address,
         });
         findDistributionSpy.mockRestore();
