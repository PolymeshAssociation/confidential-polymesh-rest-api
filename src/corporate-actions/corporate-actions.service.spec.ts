/* eslint-disable import/first */
const mockIsPolymeshError = jest.fn();

import { NotFoundException, UnprocessableEntityException } from '@nestjs/common';
import { Test, TestingModule } from '@nestjs/testing';
import { BigNumber } from '@polymathnetwork/polymesh-sdk';
import { ErrorCode, TargetTreatment, TxTags } from '@polymathnetwork/polymesh-sdk/types';

import { AssetsService } from '~/assets/assets.service';
import { AssetDocumentDto } from '~/assets/dto/asset-document.dto';
import { CorporateActionsService } from '~/corporate-actions/corporate-actions.service';
import { MockCorporateActionDefaultConfig } from '~/corporate-actions/mocks/corporate-action-default-config.mock';
import { MockDistributionWithDetails } from '~/corporate-actions/mocks/distribution-with-details.mock';
import { RelayerAccountsService } from '~/relayer-accounts/relayer-accounts.service';
import {
  MockRelayerAccountsService,
  MockSecurityToken,
  MockTransactionQueue,
} from '~/test-utils/mocks';

jest.mock('@polymathnetwork/polymesh-sdk/utils', () => ({
  ...jest.requireActual('@polymathnetwork/polymesh-sdk/utils'),
  isPolymeshError: mockIsPolymeshError,
}));

describe('CorporateActionsService', () => {
  let service: CorporateActionsService;

  const mockAssetsService = {
    findOne: jest.fn(),
  };

  const mockRelayerAccountsService = new MockRelayerAccountsService();

  beforeEach(async () => {
    const module: TestingModule = await Test.createTestingModule({
      providers: [CorporateActionsService, AssetsService, RelayerAccountsService],
    })
      .overrideProvider(AssetsService)
      .useValue(mockAssetsService)
      .overrideProvider(RelayerAccountsService)
      .useValue(mockRelayerAccountsService)
      .compile();

    service = module.get<CorporateActionsService>(CorporateActionsService);
  });

  it('should be defined', () => {
    expect(service).toBeDefined();
  });

  describe('findDefaultConfigByTicker', () => {
    it('should return the Corporate Action Default Config for an Asset', async () => {
      const mockCorporateActionDefaultConfig = new MockCorporateActionDefaultConfig();

      const mockSecurityToken = new MockSecurityToken();
      mockSecurityToken.corporateActions.getDefaultConfig.mockResolvedValue(
        mockCorporateActionDefaultConfig
      );

      mockAssetsService.findOne.mockResolvedValue(mockSecurityToken);

      const result = await service.findDefaultConfigByTicker('TICKER');

      expect(result).toEqual(mockCorporateActionDefaultConfig);
    });
  });

  describe('updateDefaultConfigByTicker', () => {
    let mockSecurityToken: MockSecurityToken;
    const ticker = 'TICKER';

    beforeEach(() => {
      mockSecurityToken = new MockSecurityToken();
      mockAssetsService.findOne.mockResolvedValue(mockSecurityToken);
    });

    describe('if there is an error while modifying the Corporate Action Default Config', () => {
      it('should pass the error along the chain', async () => {
        const expectedError = new Error('New targets are the same as the current ones');
        const body = {
          signer: '0x6'.padEnd(66, '0'),
          targets: {
            treatment: TargetTreatment.Exclude,
            identities: [],
          },
        };
        mockSecurityToken.corporateActions.setDefaultConfig.mockImplementation(() => {
          throw expectedError;
        });

        mockIsPolymeshError.mockReturnValue(true);

        let error = null;
        try {
          await service.updateDefaultConfigByTicker(ticker, body);
        } catch (err) {
          error = err;
        }
        expect(error).toEqual(expectedError);
        expect(mockAssetsService.findOne).toHaveBeenCalledWith(ticker);
      });
    });
    describe('otherwise', () => {
      it('should run a setDefaultConfig procedure and return the queue data', async () => {
        const transactions = [
          {
            blockHash: '0x1',
            txHash: '0x2',
            tag: TxTags.corporateAction.SetDefaultWithholdingTax,
          },
        ];
        const mockQueue = new MockTransactionQueue(transactions);

        mockSecurityToken.corporateActions.setDefaultConfig.mockResolvedValue(mockQueue);

        const address = 'address';
        mockRelayerAccountsService.findAddressByDid.mockReturnValue(address);

        const body = {
          signer: '0x6'.padEnd(66, '0'),
          defaultTaxWithholding: new BigNumber('25'),
        };
        const result = await service.updateDefaultConfigByTicker(ticker, body);

        expect(result).toEqual({
          result: undefined,
          transactions: [
            {
              blockHash: '0x1',
              transactionHash: '0x2',
              transactionTag: TxTags.corporateAction.SetDefaultWithholdingTax,
            },
          ],
        });
        expect(mockSecurityToken.corporateActions.setDefaultConfig).toHaveBeenCalledWith(
          { defaultTaxWithholding: new BigNumber('25') },
          { signer: address }
        );
        expect(mockAssetsService.findOne).toHaveBeenCalledWith(ticker);
      });
    });
  });

  describe('findDistributionsByTicker', () => {
    it('should return the Dividend Distributions associated with an Asset', async () => {
      const mockDistributions = [new MockDistributionWithDetails()];

      const mockSecurityToken = new MockSecurityToken();
      mockSecurityToken.corporateActions.distributions.get.mockResolvedValue(mockDistributions);

      mockAssetsService.findOne.mockResolvedValue(mockSecurityToken);

      const result = await service.findDistributionsByTicker('TICKER');

      expect(result).toEqual(mockDistributions);
    });
  });

  describe('findDistribution', () => {
    beforeEach(() => {
      mockIsPolymeshError.mockReturnValue(false);
    });

    afterAll(() => {
      mockIsPolymeshError.mockReset();
    });

    describe('if the Dividend Distribution does not exist', () => {
      it('should throw a NotFoundException', async () => {
        const mockSecurityToken = new MockSecurityToken();
        const mockError = {
          code: ErrorCode.DataUnavailable,
          message: 'The Dividend Distribution does not exist',
        };
        mockSecurityToken.corporateActions.distributions.getOne.mockImplementation(() => {
          throw mockError;
        });
        mockAssetsService.findOne.mockResolvedValue(mockSecurityToken);

        mockIsPolymeshError.mockReturnValue(true);

        let error;
        try {
          await service.findDistribution('TICKER', new BigNumber('1'));
        } catch (err) {
          error = err;
        }

        expect(error).toBeInstanceOf(NotFoundException);
      });
    });
    describe('if there is a different error', () => {
      it('should pass the error along the chain', async () => {
        const expectedError = new Error('foo');

        const mockSecurityToken = new MockSecurityToken();
        mockSecurityToken.corporateActions.distributions.getOne.mockImplementation(() => {
          throw expectedError;
        });

        mockAssetsService.findOne.mockResolvedValue(mockSecurityToken);

        let error;
        try {
          await service.findDistribution('TICKER', new BigNumber('1'));
        } catch (err) {
          error = err;
        }

        expect(error).toEqual(expectedError);
      });
    });
    describe('otherwise', () => {
      it('should return a specific Dividend Distribution associated with an Asset', async () => {
        const mockDistributions = new MockDistributionWithDetails();

        const mockSecurityToken = new MockSecurityToken();
        mockSecurityToken.corporateActions.distributions.getOne.mockResolvedValue(
          mockDistributions
        );

        mockAssetsService.findOne.mockResolvedValue(mockSecurityToken);

        const result = await service.findDistribution('TICKER', new BigNumber('1'));

        expect(result).toEqual(mockDistributions);
      });
    });
  });

  describe('removeByTicker', () => {
    let mockSecurityToken: MockSecurityToken;
    const ticker = 'TICKER';

    beforeEach(() => {
      mockSecurityToken = new MockSecurityToken();
      mockAssetsService.findOne.mockResolvedValue(mockSecurityToken);
    });

    describe('if there is an error while deleting a Corporate Action', () => {
      it('should pass the error along the chain', async () => {
        const expectedError = new Error("The Corporate Action doesn't exist");

        mockSecurityToken.corporateActions.remove.mockImplementation(() => {
          throw expectedError;
        });

        mockIsPolymeshError.mockReturnValue(true);

        let error = null;
        try {
          await service.remove(ticker, new BigNumber(1), '0x6'.padEnd(66, '0'));
        } catch (err) {
          error = err;
        }
        expect(error).toEqual(expectedError);
        expect(mockAssetsService.findOne).toHaveBeenCalledWith(ticker);
      });
    });
    describe('otherwise', () => {
      it('should run a remove procedure and return the delete the Corporate Action', async () => {
        const transactions = [
          {
            blockHash: '0x1',
            txHash: '0x2',
            tag: TxTags.corporateAction.RemoveCa,
          },
        ];
        const mockQueue = new MockTransactionQueue(transactions);
        mockSecurityToken.corporateActions.remove.mockResolvedValue(mockQueue);

        const address = 'address';
        mockRelayerAccountsService.findAddressByDid.mockReturnValue(address);

        const result = await service.remove(ticker, new BigNumber(1), '0x6'.padEnd(66, '0'));

        expect(result).toEqual({
          transactions: [
            {
              blockHash: '0x1',
              transactionHash: '0x2',
              transactionTag: TxTags.corporateAction.RemoveCa,
            },
          ],
        });
        expect(mockAssetsService.findOne).toHaveBeenCalledWith(ticker);
      });
    });
  });

  describe('payDividends', () => {
    const body = {
      signer: '0x6'.padEnd(66, '0'),
      targets: ['0x6'.padEnd(66, '1')],
    };
    describe('if there is an error', () => {
      const errors = [
        [
          {
            code: ErrorCode.UnmetPrerequisite,
            message: "The Distribution's payment date hasn't been reached",
            data: { paymentDate: new Date() },
          },
          UnprocessableEntityException,
        ],
        [
          {
            code: ErrorCode.UnmetPrerequisite,
            message: 'The Distribution has already expired',
            data: {
              expiryDate: new Date(),
            },
          },
          UnprocessableEntityException,
        ],
        [
          {
            code: ErrorCode.UnmetPrerequisite,
            message:
              'Some of the supplied Identities have already either been paid or claimed their share of the Distribution',
            data: {
              targets: body.targets,
            },
          },
          UnprocessableEntityException,
        ],
        [
          {
            code: ErrorCode.UnmetPrerequisite,
            message: 'Some of the supplied Identities are not included in this Distribution',
            data: {
              excluded: body.targets,
            },
          },
          UnprocessableEntityException,
        ],
      ];
      it('should pass the error along the chain', async () => {
        const address = 'address';
        mockRelayerAccountsService.findAddressByDid.mockReturnValue(address);

        errors.forEach(async ([polymeshError, httpException]) => {
          const distubutionWithDetails = new MockDistributionWithDetails();
          distubutionWithDetails.distribution.pay.mockImplementation(() => {
            throw polymeshError;
          });
          mockIsPolymeshError.mockReturnValue(true);

          const findDistributionSpy = jest.spyOn(service, 'findDistribution');
          // eslint-disable-next-line @typescript-eslint/no-explicit-any
          findDistributionSpy.mockResolvedValue(distubutionWithDetails as any);

          let error;
          try {
            await service.payDividends('TICKER', new BigNumber('1'), body);
          } catch (err) {
            error = err;
          }
          expect(error).toBeInstanceOf(httpException);

          mockIsPolymeshError.mockReset();
          findDistributionSpy.mockRestore();
        });
      });
    });

    describe('otherwise', () => {
      it('should return the transaction details', async () => {
        const transactions = [
          {
            blockHash: '0x1',
            txHash: '0x2',
            tag: TxTags.capitalDistribution.PushBenefit,
          },
        ];
        const mockQueue = new MockTransactionQueue(transactions);

        const distubutionWithDetails = new MockDistributionWithDetails();
        distubutionWithDetails.distribution.pay.mockResolvedValue(mockQueue);

        const findDistributionSpy = jest.spyOn(service, 'findDistribution');
        // eslint-disable-next-line @typescript-eslint/no-explicit-any
        findDistributionSpy.mockResolvedValue(distubutionWithDetails as any);

        const address = 'address';
        mockRelayerAccountsService.findAddressByDid.mockReturnValue(address);

        const result = await service.payDividends('TICKER', new BigNumber(1), body);
        expect(result).toEqual({
          result: undefined,
          transactions: [
            {
              blockHash: '0x1',
              transactionHash: '0x2',
              transactionTag: TxTags.capitalDistribution.PushBenefit,
            },
          ],
        });
        expect(distubutionWithDetails.distribution.pay).toHaveBeenCalledWith(
          {
            targets: body.targets,
          },
          {
            signer: address,
          }
        );
        findDistributionSpy.mockRestore();
      });
    });
  });

<<<<<<< HEAD
  describe('claimDividends', () => {
    const signer = '0x6'.padEnd(66, '0');

    describe('if there is an error', () => {
      const errors = [
        [
          {
            code: ErrorCode.UnmetPrerequisite,
            message: "The Distribution's payment date hasn't been reached",
            data: { paymentDate: new Date() },
          },
          BadRequestException,
        ],
        [
          {
            code: ErrorCode.UnmetPrerequisite,
            message: 'The Distribution has already expired',
            data: {
              expiryDate: new Date(),
            },
          },
          BadRequestException,
        ],
        [
          {
            code: ErrorCode.UnmetPrerequisite,
            message: 'The current Identity is not included in this Distribution',
          },
          BadRequestException,
        ],
        [
          {
            code: ErrorCode.UnmetPrerequisite,
            message: 'The current Identity has already claimed dividends',
          },
          BadRequestException,
        ],
      ];
      it('should pass the error along the chain', async () => {
        const address = 'address';
        mockRelayerAccountsService.findAddressByDid.mockReturnValue(address);

        errors.forEach(async ([polymeshError, httpException]) => {
          const distubutionWithDetails = new MockDistributionWithDetails();
          distubutionWithDetails.distribution.claim.mockImplementation(() => {
            throw polymeshError;
          });
          mockIsPolymeshError.mockReturnValue(true);

          const findDistributionSpy = jest.spyOn(service, 'findDistribution');
          // eslint-disable-next-line @typescript-eslint/no-explicit-any
          findDistributionSpy.mockResolvedValue(distubutionWithDetails as any);

          let error;
          try {
            await service.claimDividends('TICKER', new BigNumber('1'), signer);
          } catch (err) {
            error = err;
          }
          expect(error).toBeInstanceOf(httpException);

          mockIsPolymeshError.mockReset();
          findDistributionSpy.mockRestore();
        });
=======
  describe('linkDocuments', () => {
    let mockDistributionWithDetails: MockDistributionWithDetails;
    const body = {
      documents: [
        new AssetDocumentDto({
          name: 'DOC_NAME',
          uri: 'DOC_URI',
          type: 'DOC_TYPE',
        }),
      ],
      signer: '0x6'.padEnd(66, '0'),
    };

    beforeEach(() => {
      mockIsPolymeshError.mockReturnValue(false);
      mockDistributionWithDetails = new MockDistributionWithDetails();
    });

    afterAll(() => {
      mockIsPolymeshError.mockReset();
    });

    describe('if some of the provided documents are not associated with the Asset of the Corporate Action', () => {
      it('should throw an UnprocessableEntityException', async () => {
        const mockError = {
          code: ErrorCode.UnmetPrerequisite,
          message: 'Some of the provided documents are not associated with the Security Token',
        };
        const findDistributionSpy = jest.spyOn(service, 'findDistribution');
        // eslint-disable-next-line @typescript-eslint/no-explicit-any
        findDistributionSpy.mockResolvedValue(mockDistributionWithDetails as any);
        mockDistributionWithDetails.distribution.linkDocuments.mockImplementation(() => {
          throw mockError;
        });

        mockIsPolymeshError.mockReturnValue(true);

        let error;
        try {
          await service.linkDocuments('TICKER', new BigNumber('1'), body);
        } catch (err) {
          error = err;
        }

        expect(error).toBeInstanceOf(UnprocessableEntityException);
        expect((error as UnprocessableEntityException).message).toEqual(
          'Some of the provided documents are not associated with the Asset'
        );
>>>>>>> dd0b53fd
      });
    });

    describe('otherwise', () => {
<<<<<<< HEAD
      it('should return the transaction details', async () => {
=======
      it('should run the linkDocuments procedure and return the queue results', async () => {
>>>>>>> dd0b53fd
        const transactions = [
          {
            blockHash: '0x1',
            txHash: '0x2',
<<<<<<< HEAD
            tag: TxTags.capitalDistribution.Claim,
          },
        ];
        const mockQueue = new MockTransactionQueue(transactions);

        const distubutionWithDetails = new MockDistributionWithDetails();
        distubutionWithDetails.distribution.claim.mockResolvedValue(mockQueue);

        const findDistributionSpy = jest.spyOn(service, 'findDistribution');
        // eslint-disable-next-line @typescript-eslint/no-explicit-any
        findDistributionSpy.mockResolvedValue(distubutionWithDetails as any);
=======
            tag: TxTags.corporateAction.LinkCaDoc,
          },
        ];
        const mockQueue = new MockTransactionQueue(transactions);
        mockDistributionWithDetails.distribution.linkDocuments.mockResolvedValue(mockQueue);

        const findDistributionSpy = jest.spyOn(service, 'findDistribution');
        // eslint-disable-next-line @typescript-eslint/no-explicit-any
        findDistributionSpy.mockResolvedValue(mockDistributionWithDetails as any);
>>>>>>> dd0b53fd

        const address = 'address';
        mockRelayerAccountsService.findAddressByDid.mockReturnValue(address);

<<<<<<< HEAD
        const result = await service.claimDividends('TICKER', new BigNumber(1), signer);
=======
        const result = await service.linkDocuments('TICKER', new BigNumber('1'), body);
>>>>>>> dd0b53fd
        expect(result).toEqual({
          result: undefined,
          transactions: [
            {
              blockHash: '0x1',
              transactionHash: '0x2',
<<<<<<< HEAD
              transactionTag: TxTags.capitalDistribution.Claim,
            },
          ],
        });
        expect(distubutionWithDetails.distribution.claim).toHaveBeenCalledWith(undefined, {
          signer: address,
        });
        findDistributionSpy.mockRestore();
=======
              transactionTag: TxTags.corporateAction.LinkCaDoc,
            },
          ],
        });
>>>>>>> dd0b53fd
      });
    });
  });
});<|MERGE_RESOLUTION|>--- conflicted
+++ resolved
@@ -410,72 +410,6 @@
     });
   });
 
-<<<<<<< HEAD
-  describe('claimDividends', () => {
-    const signer = '0x6'.padEnd(66, '0');
-
-    describe('if there is an error', () => {
-      const errors = [
-        [
-          {
-            code: ErrorCode.UnmetPrerequisite,
-            message: "The Distribution's payment date hasn't been reached",
-            data: { paymentDate: new Date() },
-          },
-          BadRequestException,
-        ],
-        [
-          {
-            code: ErrorCode.UnmetPrerequisite,
-            message: 'The Distribution has already expired',
-            data: {
-              expiryDate: new Date(),
-            },
-          },
-          BadRequestException,
-        ],
-        [
-          {
-            code: ErrorCode.UnmetPrerequisite,
-            message: 'The current Identity is not included in this Distribution',
-          },
-          BadRequestException,
-        ],
-        [
-          {
-            code: ErrorCode.UnmetPrerequisite,
-            message: 'The current Identity has already claimed dividends',
-          },
-          BadRequestException,
-        ],
-      ];
-      it('should pass the error along the chain', async () => {
-        const address = 'address';
-        mockRelayerAccountsService.findAddressByDid.mockReturnValue(address);
-
-        errors.forEach(async ([polymeshError, httpException]) => {
-          const distubutionWithDetails = new MockDistributionWithDetails();
-          distubutionWithDetails.distribution.claim.mockImplementation(() => {
-            throw polymeshError;
-          });
-          mockIsPolymeshError.mockReturnValue(true);
-
-          const findDistributionSpy = jest.spyOn(service, 'findDistribution');
-          // eslint-disable-next-line @typescript-eslint/no-explicit-any
-          findDistributionSpy.mockResolvedValue(distubutionWithDetails as any);
-
-          let error;
-          try {
-            await service.claimDividends('TICKER', new BigNumber('1'), signer);
-          } catch (err) {
-            error = err;
-          }
-          expect(error).toBeInstanceOf(httpException);
-
-          mockIsPolymeshError.mockReset();
-          findDistributionSpy.mockRestore();
-        });
-=======
   describe('linkDocuments', () => {
     let mockDistributionWithDetails: MockDistributionWithDetails;
     const body = {
@@ -524,33 +458,15 @@
         expect((error as UnprocessableEntityException).message).toEqual(
           'Some of the provided documents are not associated with the Asset'
         );
->>>>>>> dd0b53fd
       });
     });
 
     describe('otherwise', () => {
-<<<<<<< HEAD
-      it('should return the transaction details', async () => {
-=======
       it('should run the linkDocuments procedure and return the queue results', async () => {
->>>>>>> dd0b53fd
         const transactions = [
           {
             blockHash: '0x1',
             txHash: '0x2',
-<<<<<<< HEAD
-            tag: TxTags.capitalDistribution.Claim,
-          },
-        ];
-        const mockQueue = new MockTransactionQueue(transactions);
-
-        const distubutionWithDetails = new MockDistributionWithDetails();
-        distubutionWithDetails.distribution.claim.mockResolvedValue(mockQueue);
-
-        const findDistributionSpy = jest.spyOn(service, 'findDistribution');
-        // eslint-disable-next-line @typescript-eslint/no-explicit-any
-        findDistributionSpy.mockResolvedValue(distubutionWithDetails as any);
-=======
             tag: TxTags.corporateAction.LinkCaDoc,
           },
         ];
@@ -560,23 +476,126 @@
         const findDistributionSpy = jest.spyOn(service, 'findDistribution');
         // eslint-disable-next-line @typescript-eslint/no-explicit-any
         findDistributionSpy.mockResolvedValue(mockDistributionWithDetails as any);
->>>>>>> dd0b53fd
 
         const address = 'address';
         mockRelayerAccountsService.findAddressByDid.mockReturnValue(address);
 
-<<<<<<< HEAD
-        const result = await service.claimDividends('TICKER', new BigNumber(1), signer);
-=======
         const result = await service.linkDocuments('TICKER', new BigNumber('1'), body);
->>>>>>> dd0b53fd
         expect(result).toEqual({
           result: undefined,
           transactions: [
             {
               blockHash: '0x1',
               transactionHash: '0x2',
-<<<<<<< HEAD
+              transactionTag: TxTags.corporateAction.LinkCaDoc,
+            },
+          ],
+        });
+      });
+    });
+  });
+
+  describe('claimDividends', () => {
+    const signer = '0x6'.padEnd(66, '0');
+
+    type ErrorCase = [string, Record<string, unknown>, unknown];
+    describe('errors', () => {
+      const cases: ErrorCase[] = [
+        [
+          "Distribution's payment date hasn't been reached",
+          {
+            code: ErrorCode.UnmetPrerequisite,
+            message: "The Distribution's payment date hasn't been reached",
+            data: { paymentDate: new Date() },
+          },
+          UnprocessableEntityException,
+        ],
+        [
+          'Distribution is expired',
+          {
+            code: ErrorCode.UnmetPrerequisite,
+            message: 'The Distribution has already expired',
+            data: {
+              expiryDate: new Date(),
+            },
+          },
+          UnprocessableEntityException,
+        ],
+        [
+          'Target Identity is not included in the Distribution',
+          {
+            code: ErrorCode.UnmetPrerequisite,
+            message: 'The current Identity is not included in this Distribution',
+          },
+          UnprocessableEntityException,
+        ],
+        [
+          'Target Identity has already claimed dividends',
+          {
+            code: ErrorCode.UnmetPrerequisite,
+            message: 'The current Identity has already claimed dividends',
+          },
+          UnprocessableEntityException,
+        ],
+      ];
+
+      test.each(cases);
+
+      test.each(cases)('%s', async (_, polymeshError, httpException) => {
+        const address = 'address';
+        mockRelayerAccountsService.findAddressByDid.mockReturnValue(address);
+
+        const distubutionWithDetails = new MockDistributionWithDetails();
+        distubutionWithDetails.distribution.claim.mockImplementation(() => {
+          throw polymeshError;
+        });
+        mockIsPolymeshError.mockReturnValue(true);
+
+        const findDistributionSpy = jest.spyOn(service, 'findDistribution');
+        // eslint-disable-next-line @typescript-eslint/no-explicit-any
+        findDistributionSpy.mockResolvedValue(distubutionWithDetails as any);
+
+        let error;
+        try {
+          await service.claimDividends('TICKER', new BigNumber('1'), signer);
+        } catch (err) {
+          error = err;
+        }
+        expect(error).toBeInstanceOf(httpException);
+
+        mockIsPolymeshError.mockReset();
+        findDistributionSpy.mockRestore();
+      });
+    });
+
+    describe('otherwise', () => {
+      it('should return the transaction details', async () => {
+        const transactions = [
+          {
+            blockHash: '0x1',
+            txHash: '0x2',
+            tag: TxTags.capitalDistribution.Claim,
+          },
+        ];
+        const mockQueue = new MockTransactionQueue(transactions);
+
+        const distubutionWithDetails = new MockDistributionWithDetails();
+        distubutionWithDetails.distribution.claim.mockResolvedValue(mockQueue);
+
+        const findDistributionSpy = jest.spyOn(service, 'findDistribution');
+        // eslint-disable-next-line @typescript-eslint/no-explicit-any
+        findDistributionSpy.mockResolvedValue(distubutionWithDetails as any);
+
+        const address = 'address';
+        mockRelayerAccountsService.findAddressByDid.mockReturnValue(address);
+
+        const result = await service.claimDividends('TICKER', new BigNumber(1), signer);
+        expect(result).toEqual({
+          result: undefined,
+          transactions: [
+            {
+              blockHash: '0x1',
+              transactionHash: '0x2',
               transactionTag: TxTags.capitalDistribution.Claim,
             },
           ],
@@ -585,12 +604,6 @@
           signer: address,
         });
         findDistributionSpy.mockRestore();
-=======
-              transactionTag: TxTags.corporateAction.LinkCaDoc,
-            },
-          ],
-        });
->>>>>>> dd0b53fd
       });
     });
   });
