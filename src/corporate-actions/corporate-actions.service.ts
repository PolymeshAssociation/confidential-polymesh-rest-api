import { Injectable, NotFoundException } from '@nestjs/common';
import { BigNumber } from '@polymathnetwork/polymesh-sdk';
import {
  CorporateActionDefaultConfig,
  DistributionWithDetails,
  ErrorCode,
} from '@polymathnetwork/polymesh-sdk/types';
import { isPolymeshError } from '@polymathnetwork/polymesh-sdk/utils';

import { AssetsService } from '~/assets/assets.service';
import { QueueResult } from '~/common/types';
import { processQueue } from '~/common/utils/utils';
import { CorporateActionDefaultConfigDto } from '~/corporate-actions/dto/corporate-action-default-config.dto';
import { LinkDocumentsDto } from '~/corporate-actions/dto/link-documents.dto';
import { PayDividendsDto } from '~/corporate-actions/dto/pay-dividends.dto';
import { RelayerAccountsService } from '~/relayer-accounts/relayer-accounts.service';

@Injectable()
export class CorporateActionsService {
  constructor(
    private readonly assetsService: AssetsService,
    private readonly relayerAccountsService: RelayerAccountsService
  ) {}

  public async findDefaultConfigByTicker(ticker: string): Promise<CorporateActionDefaultConfig> {
    const asset = await this.assetsService.findOne(ticker);
    return asset.corporateActions.getDefaultConfig();
  }

  public async updateDefaultConfigByTicker(
    ticker: string,
    corporateActionDefaultConfigDto: CorporateActionDefaultConfigDto
  ): Promise<QueueResult<void>> {
    const { signer, ...rest } = corporateActionDefaultConfigDto;
    const asset = await this.assetsService.findOne(ticker);
    const address = this.relayerAccountsService.findAddressByDid(signer);
    return processQueue(asset.corporateActions.setDefaultConfig, rest as Required<typeof rest>, {
      signer: address,
    });
  }

  public async findDistributionsByTicker(ticker: string): Promise<DistributionWithDetails[]> {
    const asset = await this.assetsService.findOne(ticker);
    return asset.corporateActions.distributions.get();
  }

  public async findDistribution(ticker: string, id: BigNumber): Promise<DistributionWithDetails> {
    const asset = await this.assetsService.findOne(ticker);

    try {
      return await asset.corporateActions.distributions.getOne({ id });
    } catch (err: unknown) {
      if (isPolymeshError(err)) {
        const { code } = err;
        if (code === ErrorCode.DataUnavailable) {
          throw new NotFoundException(
            `The Dividend Distribution with id: "${id.toString()}" does not exist for ticker: "${ticker}"`
          );
        }
      }

      throw err;
    }
  }

  public async remove(
    ticker: string,
    corporateAction: BigNumber,
    signer: string
  ): Promise<QueueResult<void>> {
    const asset = await this.assetsService.findOne(ticker);
    const address = this.relayerAccountsService.findAddressByDid(signer);
    return processQueue(
      asset.corporateActions.remove,
      { corporateAction },
      {
        signer: address,
      }
    );
  }

  public async payDividends(
    ticker: string,
    id: BigNumber,
    payDividendsDto: PayDividendsDto
  ): Promise<QueueResult<void>> {
    const { signer, targets } = payDividendsDto;
    const { distribution } = await this.findDistribution(ticker, id);
    const address = this.relayerAccountsService.findAddressByDid(signer);
    return processQueue(
      distribution.pay,
      { targets },
      {
        signer: address,
      }
    );
  }

<<<<<<< HEAD
  public async claimDividends(
    ticker: string,
    id: BigNumber,
    signer: string
  ): Promise<QueueResult<void>> {
    const { distribution } = await this.findDistribution(ticker, id);
    const address = this.relayerAccountsService.findAddressByDid(signer);
    return processQueue(distribution.claim, undefined, {
=======
  public async linkDocuments(
    ticker: string,
    id: BigNumber,
    linkDocumentsDto: LinkDocumentsDto
  ): Promise<QueueResult<void>> {
    const { signer, documents } = linkDocumentsDto;
    const { distribution } = await this.findDistribution(ticker, id);
    const address = this.relayerAccountsService.findAddressByDid(signer);
    const params = {
      documents: documents.map(document => document.toTokenDocument()),
    };
    return processQueue(distribution.linkDocuments, params, {
>>>>>>> dd0b53fd
      signer: address,
    });
  }
}<|MERGE_RESOLUTION|>--- conflicted
+++ resolved
@@ -96,16 +96,6 @@
     );
   }
 
-<<<<<<< HEAD
-  public async claimDividends(
-    ticker: string,
-    id: BigNumber,
-    signer: string
-  ): Promise<QueueResult<void>> {
-    const { distribution } = await this.findDistribution(ticker, id);
-    const address = this.relayerAccountsService.findAddressByDid(signer);
-    return processQueue(distribution.claim, undefined, {
-=======
   public async linkDocuments(
     ticker: string,
     id: BigNumber,
@@ -118,7 +108,18 @@
       documents: documents.map(document => document.toTokenDocument()),
     };
     return processQueue(distribution.linkDocuments, params, {
->>>>>>> dd0b53fd
+      signer: address,
+    });
+  }
+
+  public async claimDividends(
+    ticker: string,
+    id: BigNumber,
+    signer: string
+  ): Promise<QueueResult<void>> {
+    const { distribution } = await this.findDistribution(ticker, id);
+    const address = this.relayerAccountsService.findAddressByDid(signer);
+    return processQueue(distribution.claim, undefined, {
       signer: address,
     });
   }
