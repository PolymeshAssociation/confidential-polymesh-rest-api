import { Injectable, NotFoundException } from '@nestjs/common';
import { BigNumber } from '@polymathnetwork/polymesh-sdk';
import {
  CorporateActionDefaultConfig,
  DistributionWithDetails,
  DividendDistribution,
  ErrorCode,
} from '@polymathnetwork/polymesh-sdk/types';
import { isPolymeshError } from '@polymathnetwork/polymesh-sdk/utils';

import { AssetsService } from '~/assets/assets.service';
import { QueueResult } from '~/common/types';
import { processQueue } from '~/common/utils/utils';
import { CorporateActionDefaultConfigDto } from '~/corporate-actions/dto/corporate-action-default-config.dto';
<<<<<<< HEAD
import { DividendDistributionDto } from '~/corporate-actions/dto/dividend-distribution.dto';
=======
import { LinkDocumentsDto } from '~/corporate-actions/dto/link-documents.dto';
>>>>>>> 8b43984b
import { PayDividendsDto } from '~/corporate-actions/dto/pay-dividends.dto';
import { toPortfolioId } from '~/portfolios/portfolios.util';
import { RelayerAccountsService } from '~/relayer-accounts/relayer-accounts.service';

@Injectable()
export class CorporateActionsService {
  constructor(
    private readonly assetsService: AssetsService,
    private readonly relayerAccountsService: RelayerAccountsService
  ) {}

  public async findDefaultConfigByTicker(ticker: string): Promise<CorporateActionDefaultConfig> {
    const asset = await this.assetsService.findOne(ticker);
    return asset.corporateActions.getDefaultConfig();
  }

  public async updateDefaultConfigByTicker(
    ticker: string,
    corporateActionDefaultConfigDto: CorporateActionDefaultConfigDto
  ): Promise<QueueResult<void>> {
    const { signer, ...rest } = corporateActionDefaultConfigDto;
    const asset = await this.assetsService.findOne(ticker);
    const address = this.relayerAccountsService.findAddressByDid(signer);
    return processQueue(asset.corporateActions.setDefaultConfig, rest as Required<typeof rest>, {
      signer: address,
    });
  }

  public async findDistributionsByTicker(ticker: string): Promise<DistributionWithDetails[]> {
    const asset = await this.assetsService.findOne(ticker);
    return asset.corporateActions.distributions.get();
  }

  public async findDistribution(ticker: string, id: BigNumber): Promise<DistributionWithDetails> {
    const asset = await this.assetsService.findOne(ticker);

    try {
      return await asset.corporateActions.distributions.getOne({ id });
    } catch (err: unknown) {
      if (isPolymeshError(err)) {
        const { code } = err;
        if (code === ErrorCode.DataUnavailable) {
          throw new NotFoundException(
            `The Dividend Distribution with id: "${id.toString()}" does not exist for ticker: "${ticker}"`
          );
        }
      }

      throw err;
    }
  }

  public async remove(
    ticker: string,
    corporateAction: BigNumber,
    signer: string
  ): Promise<QueueResult<void>> {
    const asset = await this.assetsService.findOne(ticker);
    const address = this.relayerAccountsService.findAddressByDid(signer);
    return processQueue(
      asset.corporateActions.remove,
      { corporateAction },
      {
        signer: address,
      }
    );
  }

  public async payDividends(
    ticker: string,
    id: BigNumber,
    payDividendsDto: PayDividendsDto
  ): Promise<QueueResult<void>> {
    const { signer, targets } = payDividendsDto;
    const { distribution } = await this.findDistribution(ticker, id);
    const address = this.relayerAccountsService.findAddressByDid(signer);
    return processQueue(
      distribution.pay,
      { targets },
      {
        signer: address,
      }
    );
  }

<<<<<<< HEAD
  public async createDividendDistributionByTicker(
    ticker: string,
    dividendDistributionDto: DividendDistributionDto
  ): Promise<QueueResult<DividendDistribution>> {
    const { signer, originPortfolio, ...rest } = dividendDistributionDto;
    const asset = await this.assetsService.findOne(ticker);
    const address = this.relayerAccountsService.findAddressByDid(signer);
    return processQueue(
      asset.corporateActions.distributions.configureDividendDistribution,
      {
        originPortfolio: toPortfolioId(originPortfolio),
        ...rest,
      },
      {
        signer: address,
      }
    );
=======
  public async linkDocuments(
    ticker: string,
    id: BigNumber,
    linkDocumentsDto: LinkDocumentsDto
  ): Promise<QueueResult<void>> {
    const { signer, documents } = linkDocumentsDto;
    const { distribution } = await this.findDistribution(ticker, id);
    const address = this.relayerAccountsService.findAddressByDid(signer);
    const params = {
      documents: documents.map(document => document.toTokenDocument()),
    };
    return processQueue(distribution.linkDocuments, params, {
      signer: address,
    });
  }

  public async claimDividends(
    ticker: string,
    id: BigNumber,
    signer: string
  ): Promise<QueueResult<void>> {
    const { distribution } = await this.findDistribution(ticker, id);
    const address = this.relayerAccountsService.findAddressByDid(signer);
    return processQueue(distribution.claim, undefined, {
      signer: address,
    });
>>>>>>> 8b43984b
  }
}<|MERGE_RESOLUTION|>--- conflicted
+++ resolved
@@ -12,11 +12,8 @@
 import { QueueResult } from '~/common/types';
 import { processQueue } from '~/common/utils/utils';
 import { CorporateActionDefaultConfigDto } from '~/corporate-actions/dto/corporate-action-default-config.dto';
-<<<<<<< HEAD
 import { DividendDistributionDto } from '~/corporate-actions/dto/dividend-distribution.dto';
-=======
 import { LinkDocumentsDto } from '~/corporate-actions/dto/link-documents.dto';
->>>>>>> 8b43984b
 import { PayDividendsDto } from '~/corporate-actions/dto/pay-dividends.dto';
 import { toPortfolioId } from '~/portfolios/portfolios.util';
 import { RelayerAccountsService } from '~/relayer-accounts/relayer-accounts.service';
@@ -69,6 +66,25 @@
     }
   }
 
+  public async createDividendDistribution(
+    ticker: string,
+    dividendDistributionDto: DividendDistributionDto
+  ): Promise<QueueResult<DividendDistribution>> {
+    const { signer, originPortfolio, ...rest } = dividendDistributionDto;
+    const asset = await this.assetsService.findOne(ticker);
+    const address = this.relayerAccountsService.findAddressByDid(signer);
+    return processQueue(
+      asset.corporateActions.distributions.configureDividendDistribution,
+      {
+        originPortfolio: toPortfolioId(originPortfolio),
+        ...rest,
+      },
+      {
+        signer: address,
+      }
+    );
+  }
+
   public async remove(
     ticker: string,
     corporateAction: BigNumber,
@@ -102,25 +118,6 @@
     );
   }
 
-<<<<<<< HEAD
-  public async createDividendDistributionByTicker(
-    ticker: string,
-    dividendDistributionDto: DividendDistributionDto
-  ): Promise<QueueResult<DividendDistribution>> {
-    const { signer, originPortfolio, ...rest } = dividendDistributionDto;
-    const asset = await this.assetsService.findOne(ticker);
-    const address = this.relayerAccountsService.findAddressByDid(signer);
-    return processQueue(
-      asset.corporateActions.distributions.configureDividendDistribution,
-      {
-        originPortfolio: toPortfolioId(originPortfolio),
-        ...rest,
-      },
-      {
-        signer: address,
-      }
-    );
-=======
   public async linkDocuments(
     ticker: string,
     id: BigNumber,
@@ -147,6 +144,5 @@
     return processQueue(distribution.claim, undefined, {
       signer: address,
     });
->>>>>>> 8b43984b
   }
 }