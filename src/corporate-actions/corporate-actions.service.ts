import { Injectable, NotFoundException } from '@nestjs/common';
import { BigNumber } from '@polymathnetwork/polymesh-sdk';
import {
  CorporateActionDefaults,
  DistributionWithDetails,
  ErrorCode,
} from '@polymathnetwork/polymesh-sdk/types';
import { isPolymeshError } from '@polymathnetwork/polymesh-sdk/utils';

import { AssetsService } from '~/assets/assets.service';
import { QueueResult } from '~/common/types';
import { processQueue } from '~/common/utils/utils';
import { CorporateActionDefaultsDto } from '~/corporate-actions/dto/corporate-action-defaults.dto';
import { PayDividendsDto } from '~/corporate-actions/dto/pay-dividends.dto';
import { RelayerAccountsService } from '~/relayer-accounts/relayer-accounts.service';

@Injectable()
export class CorporateActionsService {
  constructor(
    private readonly assetsService: AssetsService,
    private readonly relayerAccountsService: RelayerAccountsService
  ) {}

  public async findDefaultsByTicker(ticker: string): Promise<CorporateActionDefaults> {
    const asset = await this.assetsService.findOne(ticker);
    return asset.corporateActions.getDefaults();
  }

  public async updateDefaultsByTicker(
    ticker: string,
    corporateActionDefaultsDto: CorporateActionDefaultsDto
  ): Promise<QueueResult<void>> {
    const { signer, ...rest } = corporateActionDefaultsDto;
    const asset = await this.assetsService.findOne(ticker);
    const address = this.relayerAccountsService.findAddressByDid(signer);
    return processQueue(asset.corporateActions.setDefaults, rest as Required<typeof rest>, {
      signer: address,
    });
  }

  public async findDistributionsByTicker(ticker: string): Promise<DistributionWithDetails[]> {
    const asset = await this.assetsService.findOne(ticker);
    return asset.corporateActions.distributions.get();
  }

  public async findDistribution(ticker: string, id: BigNumber): Promise<DistributionWithDetails> {
    const asset = await this.assetsService.findOne(ticker);

    try {
      return await asset.corporateActions.distributions.getOne({ id });
    } catch (err: unknown) {
      if (isPolymeshError(err)) {
        const { code } = err;
        if (code === ErrorCode.DataUnavailable) {
          throw new NotFoundException(
            `The Dividend Distribution with id: "${id.toString()}" does not exist for ticker: "${ticker}"`
          );
        }
      }

      throw err;
    }
  }

  public async remove(
    ticker: string,
    corporateAction: BigNumber,
    signer: string
  ): Promise<QueueResult<void>> {
    const asset = await this.assetsService.findOne(ticker);
    const address = this.relayerAccountsService.findAddressByDid(signer);
    return processQueue(
      asset.corporateActions.remove,
      { corporateAction },
      {
        signer: address,
      }
    );
  }

<<<<<<< HEAD
  public async claimDividends(
    ticker: string,
    id: BigNumber,
    signer: string
  ): Promise<QueueResult<void>> {
    const { distribution } = await this.findDistribution(ticker, id);
    const address = this.relayerAccountsService.findAddressByDid(signer);
    return processQueue(distribution.claim, undefined, {
      signer: address,
    });
=======
  public async payDividends(
    ticker: string,
    id: BigNumber,
    payDividendsDto: PayDividendsDto
  ): Promise<QueueResult<void>> {
    const { signer, targets } = payDividendsDto;
    const { distribution } = await this.findDistribution(ticker, id);
    const address = this.relayerAccountsService.findAddressByDid(signer);
    return processQueue(
      distribution.pay,
      { targets },
      {
        signer: address,
      }
    );
>>>>>>> f67d9bb9
  }
}<|MERGE_RESOLUTION|>--- conflicted
+++ resolved
@@ -78,18 +78,6 @@
     );
   }
 
-<<<<<<< HEAD
-  public async claimDividends(
-    ticker: string,
-    id: BigNumber,
-    signer: string
-  ): Promise<QueueResult<void>> {
-    const { distribution } = await this.findDistribution(ticker, id);
-    const address = this.relayerAccountsService.findAddressByDid(signer);
-    return processQueue(distribution.claim, undefined, {
-      signer: address,
-    });
-=======
   public async payDividends(
     ticker: string,
     id: BigNumber,
@@ -105,6 +93,17 @@
         signer: address,
       }
     );
->>>>>>> f67d9bb9
+  }
+
+  public async claimDividends(
+    ticker: string,
+    id: BigNumber,
+    signer: string
+  ): Promise<QueueResult<void>> {
+    const { distribution } = await this.findDistribution(ticker, id);
+    const address = this.relayerAccountsService.findAddressByDid(signer);
+    return processQueue(distribution.claim, undefined, {
+      signer: address,
+    });
   }
 }