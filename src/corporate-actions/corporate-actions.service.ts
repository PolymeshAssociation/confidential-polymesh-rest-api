import { Injectable, NotFoundException } from '@nestjs/common';
import { BigNumber } from '@polymathnetwork/polymesh-sdk';
import {
  CorporateActionDefaults,
  DistributionWithDetails,
  ErrorCode,
} from '@polymathnetwork/polymesh-sdk/types';
import { isPolymeshError } from '@polymathnetwork/polymesh-sdk/utils';

import { AssetsService } from '~/assets/assets.service';
import { QueueResult } from '~/common/types';
import { processQueue } from '~/common/utils/utils';
import { CorporateActionDefaultsDto } from '~/corporate-actions/dto/corporate-action-defaults.dto';
<<<<<<< HEAD
import { LinkDocumentsDto } from '~/corporate-actions/dto/link-documents.dto';
=======
import { PayDividendsDto } from '~/corporate-actions/dto/pay-dividends.dto';
>>>>>>> f67d9bb9
import { RelayerAccountsService } from '~/relayer-accounts/relayer-accounts.service';

@Injectable()
export class CorporateActionsService {
  constructor(
    private readonly assetsService: AssetsService,
    private readonly relayerAccountsService: RelayerAccountsService
  ) {}

  public async findDefaultsByTicker(ticker: string): Promise<CorporateActionDefaults> {
    const asset = await this.assetsService.findOne(ticker);
    return asset.corporateActions.getDefaults();
  }

  public async updateDefaultsByTicker(
    ticker: string,
    corporateActionDefaultsDto: CorporateActionDefaultsDto
  ): Promise<QueueResult<void>> {
    const { signer, ...rest } = corporateActionDefaultsDto;
    const asset = await this.assetsService.findOne(ticker);
    const address = this.relayerAccountsService.findAddressByDid(signer);
    return processQueue(asset.corporateActions.setDefaults, rest as Required<typeof rest>, {
      signer: address,
    });
  }

  public async findDistributionsByTicker(ticker: string): Promise<DistributionWithDetails[]> {
    const asset = await this.assetsService.findOne(ticker);
    return asset.corporateActions.distributions.get();
  }

  public async findDistribution(ticker: string, id: BigNumber): Promise<DistributionWithDetails> {
    const asset = await this.assetsService.findOne(ticker);

    try {
      return await asset.corporateActions.distributions.getOne({ id });
    } catch (err: unknown) {
      if (isPolymeshError(err)) {
        const { code } = err;
        if (code === ErrorCode.DataUnavailable) {
          throw new NotFoundException(
            `The Dividend Distribution with id: "${id.toString()}" does not exist for ticker: "${ticker}"`
          );
        }
      }

      throw err;
    }
  }

  public async remove(
    ticker: string,
    corporateAction: BigNumber,
    signer: string
  ): Promise<QueueResult<void>> {
    const asset = await this.assetsService.findOne(ticker);
    const address = this.relayerAccountsService.findAddressByDid(signer);
    return processQueue(
      asset.corporateActions.remove,
      { corporateAction },
      {
        signer: address,
      }
    );
  }

<<<<<<< HEAD
  public async linkDocuments(
    ticker: string,
    id: BigNumber,
    linkDocumentsDto: LinkDocumentsDto
  ): Promise<QueueResult<void>> {
    const { signer, documents } = linkDocumentsDto;
    const { distribution } = await this.findDistribution(ticker, id);
    const address = this.relayerAccountsService.findAddressByDid(signer);
    const params = {
      documents: documents.map(document => document.toTokenDocument()),
    };
    return processQueue(distribution.linkDocuments, params, {
      signer: address,
    });
=======
  public async payDividends(
    ticker: string,
    id: BigNumber,
    payDividendsDto: PayDividendsDto
  ): Promise<QueueResult<void>> {
    const { signer, targets } = payDividendsDto;
    const { distribution } = await this.findDistribution(ticker, id);
    const address = this.relayerAccountsService.findAddressByDid(signer);
    return processQueue(
      distribution.pay,
      { targets },
      {
        signer: address,
      }
    );
>>>>>>> f67d9bb9
  }
}<|MERGE_RESOLUTION|>--- conflicted
+++ resolved
@@ -11,11 +11,8 @@
 import { QueueResult } from '~/common/types';
 import { processQueue } from '~/common/utils/utils';
 import { CorporateActionDefaultsDto } from '~/corporate-actions/dto/corporate-action-defaults.dto';
-<<<<<<< HEAD
 import { LinkDocumentsDto } from '~/corporate-actions/dto/link-documents.dto';
-=======
 import { PayDividendsDto } from '~/corporate-actions/dto/pay-dividends.dto';
->>>>>>> f67d9bb9
 import { RelayerAccountsService } from '~/relayer-accounts/relayer-accounts.service';
 
 @Injectable()
@@ -82,22 +79,6 @@
     );
   }
 
-<<<<<<< HEAD
-  public async linkDocuments(
-    ticker: string,
-    id: BigNumber,
-    linkDocumentsDto: LinkDocumentsDto
-  ): Promise<QueueResult<void>> {
-    const { signer, documents } = linkDocumentsDto;
-    const { distribution } = await this.findDistribution(ticker, id);
-    const address = this.relayerAccountsService.findAddressByDid(signer);
-    const params = {
-      documents: documents.map(document => document.toTokenDocument()),
-    };
-    return processQueue(distribution.linkDocuments, params, {
-      signer: address,
-    });
-=======
   public async payDividends(
     ticker: string,
     id: BigNumber,
@@ -113,6 +94,21 @@
         signer: address,
       }
     );
->>>>>>> f67d9bb9
+  }
+
+  public async linkDocuments(
+    ticker: string,
+    id: BigNumber,
+    linkDocumentsDto: LinkDocumentsDto
+  ): Promise<QueueResult<void>> {
+    const { signer, documents } = linkDocumentsDto;
+    const { distribution } = await this.findDistribution(ticker, id);
+    const address = this.relayerAccountsService.findAddressByDid(signer);
+    const params = {
+      documents: documents.map(document => document.toTokenDocument()),
+    };
+    return processQueue(distribution.linkDocuments, params, {
+      signer: address,
+    });
   }
 }