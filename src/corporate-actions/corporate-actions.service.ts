--- conflicted
+++ resolved
@@ -79,9 +79,6 @@
     );
   }
 
-<<<<<<< HEAD
-  public async reclaimDividends(
-=======
   public async payDividends(
     ticker: string,
     id: BigNumber,
@@ -116,18 +113,25 @@
   }
 
   public async claimDividends(
->>>>>>> 8b43984b
     ticker: string,
     id: BigNumber,
     signer: string
   ): Promise<QueueResult<void>> {
     const { distribution } = await this.findDistribution(ticker, id);
     const address = this.relayerAccountsService.findAddressByDid(signer);
-<<<<<<< HEAD
+    return processQueue(distribution.claim, undefined, {
+      signer: address,
+    });
+  }
+
+  public async reclaimRemainingFunds(
+    ticker: string,
+    id: BigNumber,
+    signer: string
+  ): Promise<QueueResult<void>> {
+    const { distribution } = await this.findDistribution(ticker, id);
+    const address = this.relayerAccountsService.findAddressByDid(signer);
     return processQueue(distribution.reclaimFunds, undefined, {
-=======
-    return processQueue(distribution.claim, undefined, {
->>>>>>> 8b43984b
       signer: address,
     });
   }
