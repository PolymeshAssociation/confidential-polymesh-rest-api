--- conflicted
+++ resolved
@@ -17,11 +17,8 @@
   declarationDate = new Date('10/14/1987');
   description = 'Mock Description';
 
-<<<<<<< HEAD
-  public reclaimFunds = jest.fn();
-=======
   public pay = jest.fn();
   public claim = jest.fn();
   public linkDocuments = jest.fn();
->>>>>>> 8b43984b
+  public reclaimFunds = jest.fn();
 }