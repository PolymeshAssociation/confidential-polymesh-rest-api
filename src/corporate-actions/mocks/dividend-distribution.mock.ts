/* istanbul ignore file */

import { BigNumber } from '@polymathnetwork/polymesh-sdk';

import { MockCorporateActionDefaultConfig } from '~/corporate-actions/mocks/corporate-action-default-config.mock';
import { MockPortfolio } from '~/test-utils/mocks';

export class MockDistribution extends MockCorporateActionDefaultConfig {
  origin = new MockPortfolio();
  currency = 'TOKEN2';
  perShare = new BigNumber('0.1');
  maxAmount = new BigNumber('2100.1');
  expiryDate = null;
  paymentDate = new Date('10/14/1987');
  token = { ticker: 'TOKEN4' };
  id = new BigNumber('1');
  declarationDate = new Date('10/14/1987');
  description = 'Mock Description';

  public pay = jest.fn();
<<<<<<< HEAD
  public claim = jest.fn();
=======
  public linkDocuments = jest.fn();
>>>>>>> dd0b53fd
}<|MERGE_RESOLUTION|>--- conflicted
+++ resolved
@@ -18,9 +18,6 @@
   description = 'Mock Description';
 
   public pay = jest.fn();
-<<<<<<< HEAD
   public claim = jest.fn();
-=======
   public linkDocuments = jest.fn();
->>>>>>> dd0b53fd
 }