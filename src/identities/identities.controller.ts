import { Body, Controller, Get, Param, Post, Query } from '@nestjs/common';
import {
  ApiBadRequestResponse,
  ApiInternalServerErrorResponse,
  ApiOkResponse,
  ApiOperation,
  ApiParam,
  ApiQuery,
  ApiTags,
} from '@nestjs/swagger';
import { BigNumber } from '@polymeshassociation/polymesh-sdk';
import {
  Asset,
  AuthorizationType,
  Claim,
  ClaimType,
  TickerReservation,
  Venue,
} from '@polymeshassociation/polymesh-sdk/types';

import { AssetsService } from '~/assets/assets.service';
import { AuthorizationsService } from '~/authorizations/authorizations.service';
import {
  authorizationRequestResolver,
  createAuthorizationRequestModel,
} from '~/authorizations/authorizations.util';
import { AuthorizationParamsDto } from '~/authorizations/dto/authorization-params.dto';
import { AuthorizationsFilterDto } from '~/authorizations/dto/authorizations-filter.dto';
import { AuthorizationRequestModel } from '~/authorizations/models/authorization-request.model';
import { CreatedAuthorizationRequestModel } from '~/authorizations/models/created-authorization-request.model';
import { PendingAuthorizationsModel } from '~/authorizations/models/pending-authorizations.model';
import { ClaimsService } from '~/claims/claims.service';
import { ClaimsFilterDto } from '~/claims/dto/claims-filter.dto';
import { ClaimModel } from '~/claims/models/claim.model';
import { ApiArrayResponse, ApiTransactionResponse } from '~/common/decorators/swagger';
import { PaginatedParamsDto } from '~/common/dto/paginated-params.dto';
import { DidDto, IncludeExpiredFilterDto } from '~/common/dto/params.dto';
import { PaginatedResultsModel } from '~/common/models/paginated-results.model';
import { ResultsModel } from '~/common/models/results.model';
import { handleServiceResult, TransactionResponseModel } from '~/common/utils';
import { AddSecondaryAccountParamsDto } from '~/identities/dto/add-secondary-account-params.dto';
import { CreateMockIdentityDto } from '~/identities/dto/create-mock-identity.dto';
import { IdentitiesService } from '~/identities/identities.service';
import { createIdentityModel } from '~/identities/identities.util';
import { IdentityModel } from '~/identities/models/identity.model';
import { PolymeshLogger } from '~/logger/polymesh-logger.service';
import { SettlementsService } from '~/settlements/settlements.service';
import { TickerReservationsService } from '~/ticker-reservations/ticker-reservations.service';

@ApiTags('identities')
@Controller('identities')
export class IdentitiesController {
  constructor(
    private readonly assetsService: AssetsService,
    private readonly settlementsService: SettlementsService,
    private readonly identitiesService: IdentitiesService,
    private readonly authorizationsService: AuthorizationsService,
    private readonly claimsService: ClaimsService,
    private readonly tickerReservationsService: TickerReservationsService,
    private readonly logger: PolymeshLogger
  ) {
    logger.setContext(IdentitiesController.name);
  }

  @Get(':did')
  @ApiOperation({
    summary: 'Get Identity details',
    description: 'This endpoint will allow you to give the basic details of an Identity',
  })
  @ApiParam({
    name: 'did',
    description: 'The DID of the Identity whose details are to be fetched',
    type: 'string',
    example: '0x0600000000000000000000000000000000000000000000000000000000000000',
  })
  @ApiOkResponse({
    description: 'Returns basic details of the Identity',
    type: IdentityModel,
  })
  async getIdentityDetails(@Param() { did }: DidDto): Promise<IdentityModel> {
    this.logger.debug(`Get identity details for did ${did}`);
    const identity = await this.identitiesService.findOne(did);
    return createIdentityModel(identity);
  }

  @ApiTags('authorizations')
  @ApiOperation({
    summary: 'Get pending Authorizations received by an Identity',
    description:
      'This endpoint will provide list of all the pending Authorizations received by an Identity',
  })
  @ApiParam({
    name: 'did',
    description: 'The DID of the Identity whose pending Authorizations are to be fetched',
    type: 'string',
    example: '0x0600000000000000000000000000000000000000000000000000000000000000',
  })
  @ApiQuery({
    name: 'type',
    description: 'Authorization type to be filtered',
    type: 'string',
    enum: AuthorizationType,
    required: false,
  })
  @ApiQuery({
    name: 'includeExpired',
    description: 'Indicates whether to include expired authorizations or not. Defaults to true',
    type: 'boolean',
    required: false,
  })
  @ApiOkResponse({
    description:
      'List of all pending Authorizations for which the given Identity is either the issuer or the target',
    type: PendingAuthorizationsModel,
  })
  @Get(':did/pending-authorizations')
  async getPendingAuthorizations(
    @Param() { did }: DidDto,
    @Query() { type, includeExpired }: AuthorizationsFilterDto
  ): Promise<PendingAuthorizationsModel> {
    const [pending, issued] = await Promise.all([
      this.authorizationsService.findPendingByDid(did, includeExpired, type),
      this.authorizationsService.findIssuedByDid(did),
    ]);

    let { data: sent } = issued;
    if (sent.length > 0) {
      sent = sent.filter(
        ({ isExpired, data: { type: authType } }) =>
          (includeExpired || !isExpired()) && (!type || type === authType)
      );
    }

    return new PendingAuthorizationsModel({
      received: pending.map(createAuthorizationRequestModel),
      sent: sent.map(createAuthorizationRequestModel),
    });
  }

  @ApiTags('authorizations')
  @ApiOperation({
    summary: 'Get a pending Authorization',
    description:
      'This endpoint will return a specific Authorization issued by or targeting an Identity',
  })
  @ApiParam({
    name: 'did',
    description: 'The DID of the issuer or target Identity of the Authorization being fetched',
    type: 'string',
    example: '0x0600000000000000000000000000000000000000000000000000000000000000',
  })
  @ApiParam({
    name: 'id',
    description: 'The ID of the Authorization to be fetched',
    type: 'string',
    example: '1',
  })
  @ApiOkResponse({
    description: 'Details of the Authorization',
    type: AuthorizationRequestModel,
  })
  @Get(':did/pending-authorizations/:id')
  async getPendingAuthorization(
    @Param() { did, id }: AuthorizationParamsDto
  ): Promise<AuthorizationRequestModel> {
    const authorizationRequest = await this.authorizationsService.findOneByDid(did, id);
    return createAuthorizationRequestModel(authorizationRequest);
  }

  @ApiTags('assets')
  @ApiOperation({
    summary: 'Fetch all Assets owned by an Identity',
  })
  @ApiParam({
    name: 'did',
    description: 'The DID of the Identity whose Assets are to be fetched',
    type: 'string',
    example: '0x0600000000000000000000000000000000000000000000000000000000000000',
  })
  @ApiArrayResponse('string', {
    paginated: false,
    example: ['FOO_TICKER', 'BAR_TICKER', 'BAZ_TICKER'],
  })
  @Get(':did/assets')
  public async getAssets(@Param() { did }: DidDto): Promise<ResultsModel<Asset>> {
    const results = await this.assetsService.findAllByOwner(did);
    return new ResultsModel({ results });
  }

  @ApiTags('settlements', 'instructions')
  @ApiOperation({
    summary: 'Fetch all pending settlement Instructions where an Identity is involved',
  })
  @ApiParam({
    name: 'did',
    description: 'The DID of the Identity whose pending settlement Instructions are to be fetched',
    type: 'string',
    example: '0x0600000000000000000000000000000000000000000000000000000000000000',
  })
  @ApiArrayResponse('string', {
    description: 'List of IDs of all pending Instructions',
    paginated: false,
    example: ['123', '456', '789'],
  })
  @Get(':did/pending-instructions')
<<<<<<< HEAD
  public async getPendingInstructions(
    @Param() { did }: DidDto
  ): Promise<ResultsModel<Instruction>> {
    const { pending } = await this.settlementsService.findPendingInstructionsByDid(did);

    return new ResultsModel({ results: pending });
=======
  public async getPendingInstructions(@Param() { did }: DidDto): Promise<ResultsModel<BigNumber>> {
    const { pending } = await this.settlementsService.findPendingInstructionsByDid(did);

    return new ResultsModel({ results: pending.map(({ id }) => id) });
>>>>>>> 1addc2f3
  }

  @ApiTags('settlements')
  @ApiOperation({
    summary: 'Get all Venues owned by an Identity',
    description: 'This endpoint will provide list of venues for an identity',
  })
  @ApiParam({
    name: 'did',
    description: 'The DID of the Identity whose Venues are to be fetched',
    type: 'string',
    example: '0x0600000000000000000000000000000000000000000000000000000000000000',
  })
  @ApiArrayResponse('string', {
    description: 'List of IDs of all owned Venues',
    paginated: false,
    example: ['123', '456', '789'],
  })
  @Get(':did/venues')
  async getVenues(@Param() { did }: DidDto): Promise<ResultsModel<Venue>> {
    const results = await this.settlementsService.findVenuesByOwner(did);
    return new ResultsModel({ results });
  }

  @ApiTags('claims')
  @ApiOperation({
    summary: 'Get all issued Claims',
    description: 'This endpoint will provide a list of all the Claims issued by an Identity',
  })
  @ApiParam({
    name: 'did',
    description: 'The DID of the Identity whose issued Claims are to be fetched',
    type: 'string',
    example: '0x0600000000000000000000000000000000000000000000000000000000000000',
  })
  @ApiQuery({
    name: 'size',
    description: 'The number of Claims to be fetched',
    type: 'string',
    required: false,
    example: '10',
  })
  @ApiQuery({
    name: 'start',
    description: 'Start index from which Claims are to be fetched',
    type: 'string',
    required: false,
    example: '0',
  })
  @ApiQuery({
    name: 'includeExpired',
    description: 'Indicates whether to include expired Claims or not. Defaults to true',
    type: 'boolean',
    required: false,
  })
  @ApiArrayResponse(ClaimModel, {
    description: 'List of issued Claims for the given DID',
    paginated: true,
  })
  @Get(':did/issued-claims')
  async getIssuedClaims(
    @Param() { did }: DidDto,
    @Query() { size, start }: PaginatedParamsDto,
    @Query() { includeExpired }: IncludeExpiredFilterDto
  ): Promise<PaginatedResultsModel<ClaimModel<Claim>>> {
    this.logger.debug(
      `Fetch ${size} issued claims for did ${did} starting from ${size} with include expired ${includeExpired}`
    );

    const claimsResultSet = await this.claimsService.findIssuedByDid(
      did,
      includeExpired,
      size,
      new BigNumber(start || 0)
    );

    const claimsData = claimsResultSet.data.map(
      ({ issuedAt, expiry, claim, target, issuer }) =>
        new ClaimModel({
          issuedAt,
          expiry,
          claim,
          target,
          issuer,
        })
    );

    return new PaginatedResultsModel({
      results: claimsData,
      next: claimsResultSet.next,
      total: claimsResultSet.count,
    });
  }

  @ApiTags('claims')
  @ApiOperation({
    summary: 'Get all Claims targeting an Identity',
    description: 'This endpoint will provide a list of all the Claims made about an Identity',
  })
  @ApiParam({
    name: 'did',
    description: 'The DID of the Identity whose associated Claims are to be fetched',
    type: 'string',
    example: '0x0600000000000000000000000000000000000000000000000000000000000000',
  })
  @ApiQuery({
    name: 'size',
    description: 'The number of Claims to be fetched',
    type: 'string',
    required: false,
    example: '10',
  })
  @ApiQuery({
    name: 'start',
    description: 'Start index from which Claims are to be fetched',
    type: 'string',
    required: false,
  })
  @ApiQuery({
    name: 'includeExpired',
    description: 'Indicates whether to include expired Claims or not. Defaults to true',
    type: 'boolean',
    required: false,
  })
  @ApiQuery({
    name: 'claimTypes',
    description: 'Claim types for filtering associated Claims',
    type: 'string',
    required: false,
    isArray: true,
    enum: ClaimType,
    example: [ClaimType.Accredited, ClaimType.CustomerDueDiligence],
  })
  @ApiArrayResponse(ClaimModel, {
    description: 'List of associated Claims for the given DID',
    paginated: true,
  })
  @Get(':did/associated-claims')
  async getAssociatedClaims(
    @Param() { did }: DidDto,
    @Query() { size, start }: PaginatedParamsDto,
    @Query() { claimTypes, includeExpired }: ClaimsFilterDto
  ): Promise<ResultsModel<ClaimModel>> {
    const claimsResultSet = await this.claimsService.findAssociatedByDid(
      did,
      undefined,
      claimTypes,
      includeExpired,
      size,
      new BigNumber(start || 0)
    );
    const results = claimsResultSet.data.map(
      ({ issuedAt, expiry, claim, target, issuer }) =>
        new ClaimModel({
          issuedAt,
          expiry,
          claim,
          target,
          issuer,
        })
    );

    return new ResultsModel({ results });
  }

  @ApiTags('assets')
  @ApiOperation({
    summary: 'Fetch all Assets for which an Identity is a trusted Claim Issuer',
  })
  @ApiParam({
    name: 'did',
    description: 'The DID of the Claim Issuer for which the Assets are to be fetched',
    type: 'string',
    example: '0x0600000000000000000000000000000000000000000000000000000000000000',
  })
  @ApiArrayResponse('string', {
    description: 'List of Assets for which the Identity is a trusted Claim Issuer',
    paginated: false,
    example: ['SOME_TICKER', 'RANDOM_TICKER'],
  })
  @Get(':did/trusting-assets')
  async getTrustingAssets(@Param() { did }: DidDto): Promise<ResultsModel<Asset>> {
    const results = await this.identitiesService.findTrustingAssets(did);
    return new ResultsModel({ results });
  }

  // TODO @prashantasdeveloper Update the response codes on the error codes are finalized in SDK
  @ApiOperation({
    summary: 'Add Secondary Account',
    description:
      'This endpoint will send an invitation to a Secondary Account to join the Identity of the signer. It also defines the set of permissions the Secondary Account will have.',
  })
  @ApiTransactionResponse({
    description: 'Newly created Authorization Request along with transaction details',
    type: CreatedAuthorizationRequestModel,
  })
  @ApiInternalServerErrorResponse({
    description: "The supplied address is not encoded with the chain's SS58 format",
  })
  @ApiBadRequestResponse({
    description:
      'The target Account is already part of an Identity or already has a pending invitation to join this Identity',
  })
  @Post('/secondary-accounts/invite')
  async addSecondaryAccount(
    @Body() addSecondaryAccountParamsDto: AddSecondaryAccountParamsDto
  ): Promise<TransactionResponseModel> {
    const serviceResult = await this.identitiesService.addSecondaryAccount(
      addSecondaryAccountParamsDto
    );

    return handleServiceResult(serviceResult, authorizationRequestResolver);
  }

  @ApiTags('ticker-reservations')
  @ApiOperation({
    summary: 'Fetch all tickers reserved by an Identity',
    description:
      "This endpoint provides all the tickers currently reserved by an Identity. This doesn't include Assets that have already been created. Tickers with unreadable characters in them will be left out",
  })
  @ApiParam({
    name: 'did',
    description: 'The DID of the Identity whose reserved tickers are to be fetched',
    type: 'string',
    required: true,
    example: '0x0600000000000000000000000000000000000000000000000000000000000000',
  })
  @ApiArrayResponse('string', {
    description: 'List of tickers',
    paginated: false,
    example: ['SOME_TICKER', 'RANDOM_TICKER'],
  })
  @Get(':did/ticker-reservations')
  public async getTickerReservations(
    @Param() { did }: DidDto
  ): Promise<ResultsModel<TickerReservation>> {
    const results = await this.tickerReservationsService.findAllByOwner(did);
    return new ResultsModel({ results });
  }

  @ApiOperation({
    summary: 'Creates a fake Identity for an Account and sets its POLYX balance (DEV ONLY)',
    description:
      'This endpoint creates a Identity for an Account and sets its POLYX balance. Will only work with development chains. Alice must exist, be able to call `testUtils.mockCddRegisterDid` and have `sudo` permission',
  })
  @ApiOkResponse({ description: 'The details of the newly created Identity' })
  @ApiBadRequestResponse({
    description:
      'This instance of the REST API is pointing to a chain that lacks development features. A proper CDD provider must be used instead',
  })
  @ApiInternalServerErrorResponse({
    description: 'Failed to execute an extrinsic, or something unexpected',
  })
  @Post('/mock-cdd')
  public async createMockCdd(@Body() params: CreateMockIdentityDto): Promise<IdentityModel> {
    const identity = await this.identitiesService.createMockCdd(params);
    return createIdentityModel(identity);
  }
}<|MERGE_RESOLUTION|>--- conflicted
+++ resolved
@@ -203,19 +203,10 @@
     example: ['123', '456', '789'],
   })
   @Get(':did/pending-instructions')
-<<<<<<< HEAD
-  public async getPendingInstructions(
-    @Param() { did }: DidDto
-  ): Promise<ResultsModel<Instruction>> {
-    const { pending } = await this.settlementsService.findPendingInstructionsByDid(did);
-
-    return new ResultsModel({ results: pending });
-=======
   public async getPendingInstructions(@Param() { did }: DidDto): Promise<ResultsModel<BigNumber>> {
     const { pending } = await this.settlementsService.findPendingInstructionsByDid(did);
 
     return new ResultsModel({ results: pending.map(({ id }) => id) });
->>>>>>> 1addc2f3
   }
 
   @ApiTags('settlements')
