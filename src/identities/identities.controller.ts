import { Body, Controller, Get, Param, Post, Query } from '@nestjs/common';
import {
  ApiBadRequestResponse,
  ApiInternalServerErrorResponse,
  ApiOkResponse,
  ApiOperation,
  ApiParam,
  ApiQuery,
  ApiTags,
} from '@nestjs/swagger';
import { BigNumber } from '@polymeshassociation/polymesh-sdk';
import {
  Asset,
  AuthorizationType,
  CddClaim,
  Claim,
  ClaimType,
  TickerReservation,
  Venue,
} from '@polymeshassociation/polymesh-sdk/types';

import { AssetsService } from '~/assets/assets.service';
import { AuthorizationsService } from '~/authorizations/authorizations.service';
import {
  authorizationRequestResolver,
  createAuthorizationRequestModel,
} from '~/authorizations/authorizations.util';
import { AuthorizationParamsDto } from '~/authorizations/dto/authorization-params.dto';
import { AuthorizationsFilterDto } from '~/authorizations/dto/authorizations-filter.dto';
import { AuthorizationRequestModel } from '~/authorizations/models/authorization-request.model';
import { CreatedAuthorizationRequestModel } from '~/authorizations/models/created-authorization-request.model';
import { PendingAuthorizationsModel } from '~/authorizations/models/pending-authorizations.model';
import { ClaimsService } from '~/claims/claims.service';
import { ClaimsFilterDto } from '~/claims/dto/claims-filter.dto';
import { ClaimModel } from '~/claims/models/claim.model';
import { InvestorUniquenessClaimModel } from '~/claims/models/investor-uniqueness-claim.model';
import {
  ApiArrayResponse,
  ApiArrayResponseReplaceModelProperties,
  ApiTransactionResponse,
} from '~/common/decorators/swagger';
import { PaginatedParamsDto } from '~/common/dto/paginated-params.dto';
import { DidDto, IncludeExpiredFilterDto } from '~/common/dto/params.dto';
import { PaginatedResultsModel } from '~/common/models/paginated-results.model';
import { ResultsModel } from '~/common/models/results.model';
import { handleServiceResult, TransactionResponseModel } from '~/common/utils';
import { DeveloperTestingService } from '~/developer-testing/developer-testing.service';
import { CreateMockIdentityDto } from '~/developer-testing/dto/create-mock-identity.dto';
import { AddSecondaryAccountParamsDto } from '~/identities/dto/add-secondary-account-params.dto';
import { IdentitiesService } from '~/identities/identities.service';
import { createIdentityModel } from '~/identities/identities.util';
import { IdentityModel } from '~/identities/models/identity.model';
import { PolymeshLogger } from '~/logger/polymesh-logger.service';
import { SettlementsService } from '~/settlements/settlements.service';
import { TickerReservationsService } from '~/ticker-reservations/ticker-reservations.service';

@ApiTags('identities')
@Controller('identities')
export class IdentitiesController {
  constructor(
    private readonly assetsService: AssetsService,
    private readonly settlementsService: SettlementsService,
    private readonly identitiesService: IdentitiesService,
    private readonly authorizationsService: AuthorizationsService,
    private readonly claimsService: ClaimsService,
    private readonly tickerReservationsService: TickerReservationsService,
    private readonly developerTestingService: DeveloperTestingService,
    private readonly logger: PolymeshLogger
  ) {
    logger.setContext(IdentitiesController.name);
  }

  @Get(':did')
  @ApiOperation({
    summary: 'Get Identity details',
    description: 'This endpoint will allow you to give the basic details of an Identity',
  })
  @ApiParam({
    name: 'did',
    description: 'The DID of the Identity whose details are to be fetched',
    type: 'string',
    example: '0x0600000000000000000000000000000000000000000000000000000000000000',
  })
  @ApiOkResponse({
    description: 'Returns basic details of the Identity',
    type: IdentityModel,
  })
  async getIdentityDetails(@Param() { did }: DidDto): Promise<IdentityModel> {
    this.logger.debug(`Get identity details for did ${did}`);
    const identity = await this.identitiesService.findOne(did);
    return createIdentityModel(identity);
  }

  @ApiTags('authorizations')
  @ApiOperation({
    summary: 'Get pending Authorizations received by an Identity',
    description:
      'This endpoint will provide list of all the pending Authorizations received by an Identity',
  })
  @ApiParam({
    name: 'did',
    description: 'The DID of the Identity whose pending Authorizations are to be fetched',
    type: 'string',
    example: '0x0600000000000000000000000000000000000000000000000000000000000000',
  })
  @ApiQuery({
    name: 'type',
    description: 'Authorization type to be filtered',
    type: 'string',
    enum: AuthorizationType,
    required: false,
  })
  @ApiQuery({
    name: 'includeExpired',
    description: 'Indicates whether to include expired authorizations or not. Defaults to true',
    type: 'boolean',
    required: false,
  })
  @ApiOkResponse({
    description:
      'List of all pending Authorizations for which the given Identity is either the issuer or the target',
    type: PendingAuthorizationsModel,
  })
  @Get(':did/pending-authorizations')
  async getPendingAuthorizations(
    @Param() { did }: DidDto,
    @Query() { type, includeExpired }: AuthorizationsFilterDto
  ): Promise<PendingAuthorizationsModel> {
    const [pending, issued] = await Promise.all([
      this.authorizationsService.findPendingByDid(did, includeExpired, type),
      this.authorizationsService.findIssuedByDid(did),
    ]);

    let { data: sent } = issued;
    if (sent.length > 0) {
      sent = sent.filter(
        ({ isExpired, data: { type: authType } }) =>
          (includeExpired || !isExpired()) && (!type || type === authType)
      );
    }

    return new PendingAuthorizationsModel({
      received: pending.map(createAuthorizationRequestModel),
      sent: sent.map(createAuthorizationRequestModel),
    });
  }

  @ApiTags('authorizations')
  @ApiOperation({
    summary: 'Get a pending Authorization',
    description:
      'This endpoint will return a specific Authorization issued by or targeting an Identity',
  })
  @ApiParam({
    name: 'did',
    description: 'The DID of the issuer or target Identity of the Authorization being fetched',
    type: 'string',
    example: '0x0600000000000000000000000000000000000000000000000000000000000000',
  })
  @ApiParam({
    name: 'id',
    description: 'The ID of the Authorization to be fetched',
    type: 'string',
    example: '1',
  })
  @ApiOkResponse({
    description: 'Details of the Authorization',
    type: AuthorizationRequestModel,
  })
  @Get(':did/pending-authorizations/:id')
  async getPendingAuthorization(
    @Param() { did, id }: AuthorizationParamsDto
  ): Promise<AuthorizationRequestModel> {
    const authorizationRequest = await this.authorizationsService.findOneByDid(did, id);
    return createAuthorizationRequestModel(authorizationRequest);
  }

  @ApiTags('assets')
  @ApiOperation({
    summary: 'Fetch all Assets owned by an Identity',
  })
  @ApiParam({
    name: 'did',
    description: 'The DID of the Identity whose Assets are to be fetched',
    type: 'string',
    example: '0x0600000000000000000000000000000000000000000000000000000000000000',
  })
  @ApiArrayResponse('string', {
    paginated: false,
    example: ['FOO_TICKER', 'BAR_TICKER', 'BAZ_TICKER'],
  })
  @Get(':did/assets')
  public async getAssets(@Param() { did }: DidDto): Promise<ResultsModel<Asset>> {
    const results = await this.assetsService.findAllByOwner(did);
    return new ResultsModel({ results });
  }

  @ApiTags('settlements', 'instructions')
  @ApiOperation({
    summary: 'Fetch all pending settlement Instructions where an Identity is involved',
  })
  @ApiParam({
    name: 'did',
    description: 'The DID of the Identity whose pending settlement Instructions are to be fetched',
    type: 'string',
    example: '0x0600000000000000000000000000000000000000000000000000000000000000',
  })
  @ApiArrayResponse('string', {
    description: 'List of IDs of all pending Instructions',
    paginated: false,
    example: ['123', '456', '789'],
  })
  @Get(':did/pending-instructions')
  public async getPendingInstructions(@Param() { did }: DidDto): Promise<ResultsModel<BigNumber>> {
    const { pending } = await this.settlementsService.findPendingInstructionsByDid(did);

    return new ResultsModel({ results: pending.map(({ id }) => id) });
  }

  @ApiTags('settlements')
  @ApiOperation({
    summary: 'Get all Venues owned by an Identity',
    description: 'This endpoint will provide list of venues for an identity',
  })
  @ApiParam({
    name: 'did',
    description: 'The DID of the Identity whose Venues are to be fetched',
    type: 'string',
    example: '0x0600000000000000000000000000000000000000000000000000000000000000',
  })
  @ApiArrayResponse('string', {
    description: 'List of IDs of all owned Venues',
    paginated: false,
    example: ['123', '456', '789'],
  })
  @Get(':did/venues')
  async getVenues(@Param() { did }: DidDto): Promise<ResultsModel<Venue>> {
    const results = await this.settlementsService.findVenuesByOwner(did);
    return new ResultsModel({ results });
  }

  @ApiTags('claims')
  @ApiOperation({
    summary: 'Get all issued Claims',
    description: 'This endpoint will provide a list of all the Claims issued by an Identity',
  })
  @ApiParam({
    name: 'did',
    description: 'The DID of the Identity whose issued Claims are to be fetched',
    type: 'string',
    example: '0x0600000000000000000000000000000000000000000000000000000000000000',
  })
  @ApiQuery({
    name: 'size',
    description: 'The number of Claims to be fetched',
    type: 'string',
    required: false,
    example: '10',
  })
  @ApiQuery({
    name: 'start',
    description: 'Start index from which Claims are to be fetched',
    type: 'string',
    required: false,
    example: '0',
  })
  @ApiQuery({
    name: 'includeExpired',
    description: 'Indicates whether to include expired Claims or not. Defaults to true',
    type: 'boolean',
    required: false,
  })
  @ApiArrayResponse(ClaimModel, {
    description: 'List of issued Claims for the given DID',
    paginated: true,
  })
  @Get(':did/issued-claims')
  async getIssuedClaims(
    @Param() { did }: DidDto,
    @Query() { size, start }: PaginatedParamsDto,
    @Query() { includeExpired }: IncludeExpiredFilterDto
  ): Promise<PaginatedResultsModel<ClaimModel<Claim>>> {
    this.logger.debug(
      `Fetch ${size} issued claims for did ${did} starting from ${size} with include expired ${includeExpired}`
    );

    const claimsResultSet = await this.claimsService.findIssuedByDid(
      did,
      includeExpired,
      size,
      new BigNumber(start || 0)
    );

    const claimsData = claimsResultSet.data.map(
      ({ issuedAt, expiry, claim, target, issuer }) =>
        new ClaimModel({
          issuedAt,
          expiry,
          claim,
          target,
          issuer,
        })
    );

    return new PaginatedResultsModel({
      results: claimsData,
      next: claimsResultSet.next,
      total: claimsResultSet.count,
    });
  }

  @ApiTags('claims')
  @ApiOperation({
    summary: 'Get all Claims targeting an Identity',
    description: 'This endpoint will provide a list of all the Claims made about an Identity',
  })
  @ApiParam({
    name: 'did',
    description: 'The DID of the Identity whose associated Claims are to be fetched',
    type: 'string',
    example: '0x0600000000000000000000000000000000000000000000000000000000000000',
  })
  @ApiQuery({
    name: 'size',
    description: 'The number of Claims to be fetched',
    type: 'string',
    required: false,
    example: '10',
  })
  @ApiQuery({
    name: 'start',
    description: 'Start index from which Claims are to be fetched',
    type: 'string',
    required: false,
  })
  @ApiQuery({
    name: 'includeExpired',
    description: 'Indicates whether to include expired Claims or not. Defaults to true',
    type: 'boolean',
    required: false,
  })
  @ApiQuery({
    name: 'claimTypes',
    description: 'Claim types for filtering associated Claims',
    type: 'string',
    required: false,
    isArray: true,
    enum: ClaimType,
    example: [ClaimType.Accredited, ClaimType.CustomerDueDiligence],
  })
  @ApiArrayResponse(ClaimModel, {
    description: 'List of associated Claims for the given DID',
    paginated: true,
  })
  @Get(':did/associated-claims')
  async getAssociatedClaims(
    @Param() { did }: DidDto,
    @Query() { size, start }: PaginatedParamsDto,
    @Query() { claimTypes, includeExpired }: ClaimsFilterDto
  ): Promise<ResultsModel<ClaimModel>> {
    const claimsResultSet = await this.claimsService.findAssociatedByDid(
      did,
      undefined,
      claimTypes,
      includeExpired,
      size,
      new BigNumber(start || 0)
    );
    const results = claimsResultSet.data.map(
      ({ issuedAt, expiry, claim, target, issuer }) =>
        new ClaimModel({
          issuedAt,
          expiry,
          claim,
          target,
          issuer,
        })
    );

    return new ResultsModel({ results });
  }

  @ApiTags('assets')
  @ApiOperation({
    summary: 'Fetch all Assets for which an Identity is a trusted Claim Issuer',
  })
  @ApiParam({
    name: 'did',
    description: 'The DID of the Claim Issuer for which the Assets are to be fetched',
    type: 'string',
    example: '0x0600000000000000000000000000000000000000000000000000000000000000',
  })
  @ApiArrayResponse('string', {
    description: 'List of Assets for which the Identity is a trusted Claim Issuer',
    paginated: false,
    example: ['SOME_TICKER', 'RANDOM_TICKER'],
  })
  @Get(':did/trusting-assets')
  async getTrustingAssets(@Param() { did }: DidDto): Promise<ResultsModel<Asset>> {
    const results = await this.identitiesService.findTrustingAssets(did);
    return new ResultsModel({ results });
  }

  // TODO @prashantasdeveloper Update the response codes on the error codes are finalized in SDK
  @ApiOperation({
    summary: 'Add Secondary Account',
    description:
      'This endpoint will send an invitation to a Secondary Account to join the Identity of the signer. It also defines the set of permissions the Secondary Account will have.',
  })
  @ApiTransactionResponse({
    description: 'Newly created Authorization Request along with transaction details',
    type: CreatedAuthorizationRequestModel,
  })
  @ApiInternalServerErrorResponse({
    description: "The supplied address is not encoded with the chain's SS58 format",
  })
  @ApiBadRequestResponse({
    description:
      'The target Account is already part of an Identity or already has a pending invitation to join this Identity',
  })
  @Post('/secondary-accounts/invite')
  async addSecondaryAccount(
    @Body() addSecondaryAccountParamsDto: AddSecondaryAccountParamsDto
  ): Promise<TransactionResponseModel> {
    const serviceResult = await this.identitiesService.addSecondaryAccount(
      addSecondaryAccountParamsDto
    );

    return handleServiceResult(serviceResult, authorizationRequestResolver);
  }

  @ApiTags('ticker-reservations')
  @ApiOperation({
    summary: 'Fetch all tickers reserved by an Identity',
    description:
      "This endpoint provides all the tickers currently reserved by an Identity. This doesn't include Assets that have already been created. Tickers with unreadable characters in them will be left out",
  })
  @ApiParam({
    name: 'did',
    description: 'The DID of the Identity whose reserved tickers are to be fetched',
    type: 'string',
    required: true,
    example: '0x0600000000000000000000000000000000000000000000000000000000000000',
  })
  @ApiArrayResponse('string', {
    description: 'List of tickers',
    paginated: false,
    example: ['SOME_TICKER', 'RANDOM_TICKER'],
  })
  @Get(':did/ticker-reservations')
  public async getTickerReservations(
    @Param() { did }: DidDto
  ): Promise<ResultsModel<TickerReservation>> {
    const results = await this.tickerReservationsService.findAllByOwner(did);
    return new ResultsModel({ results });
  }

  @ApiTags('developer-testing')
  @ApiOperation({
    summary:
      'Creates a fake Identity for an Account and sets its POLYX balance (DEPRECATED: Use `/developer-testing/create-test-account` instead)',
    description:
      'This endpoint creates a Identity for an Account and sets its POLYX balance. A sudo account must be configured.',
  })
  @ApiOkResponse({ description: 'The details of the newly created Identity' })
  @ApiBadRequestResponse({
    description:
      'This instance of the REST API is pointing to a chain that lacks development features. A proper CDD provider must be used instead',
  })
  @ApiInternalServerErrorResponse({
    description: 'Failed to execute an extrinsic, or something unexpected',
  })
  @Post('/mock-cdd')
  public async createMockCdd(@Body() params: CreateMockIdentityDto): Promise<IdentityModel> {
    const identity = await this.developerTestingService.createMockCdd(params);
    return createIdentityModel(identity);
  }

  @ApiTags('claims')
  @ApiOperation({
<<<<<<< HEAD
    summary: 'Fetch all CDD claims for an Identity',
    description: 'This endpoint will fetch the list of CDD claims for a target DID',
  })
  @ApiParam({
    name: 'did',
    description: 'The DID of the Identity whose CDD claims are to be fetched',
    type: 'string',
    required: true,
=======
    summary: 'Retrieve the list of InvestorUniqueness claims for a target Identity',
    description:
      'This endpoint will provide a list of all the InvestorUniquenessClaims made about an Identity',
  })
  @ApiParam({
    name: 'did',
    description: 'The DID of the Identity for which to fetch InvestorUniquenessClaims',
    type: 'string',
>>>>>>> 2499710f
    example: '0x0600000000000000000000000000000000000000000000000000000000000000',
  })
  @ApiQuery({
    name: 'includeExpired',
<<<<<<< HEAD
    description: 'Indicates whether to include expired CDD claims or not. Defaults to true',
    type: 'boolean',
    required: false,
  })
  @ApiArrayResponse(ClaimModel, {
    description: 'List of CDD claims for the target DID',
    paginated: false,
  })
  @Get(':did/cdd-claims')
  public async getCddClaims(
    @Param() { did }: DidDto,
    @Query() { includeExpired }: IncludeExpiredFilterDto
  ): Promise<ResultsModel<ClaimModel<CddClaim>>> {
    const results = await this.claimsService.findCddClaimsByDid(did, includeExpired);

    return new ResultsModel({ results });
=======
    description:
      'Indicates whether to include expired InvestorUniquenessClaims or not. Defaults to true',
    type: 'boolean',
    required: false,
  })
  @ApiArrayResponseReplaceModelProperties(
    ClaimModel,
    {
      description: 'List of InvestorUniquenessClaims for the given DID',
      paginated: false,
    },
    { claim: InvestorUniquenessClaimModel }
  )
  @Get(':did/investor-uniqueness-claims')
  async getInvestorUniquenessClaims(
    @Param() { did }: DidDto,
    @Query() { includeExpired }: IncludeExpiredFilterDto
  ): Promise<ResultsModel<ClaimModel<InvestorUniquenessClaimModel>>> {
    const investorUniquenessClaims = await this.claimsService.getInvestorUniquenessClaims(
      did,
      includeExpired
    );

    const results = investorUniquenessClaims.map(
      ({ issuedAt, expiry, claim, target, issuer }) =>
        new ClaimModel<InvestorUniquenessClaimModel>({
          issuedAt,
          expiry,
          claim,
          target,
          issuer,
        })
    );

    return { results };
>>>>>>> 2499710f
  }
}<|MERGE_RESOLUTION|>--- conflicted
+++ resolved
@@ -478,7 +478,6 @@
 
   @ApiTags('claims')
   @ApiOperation({
-<<<<<<< HEAD
     summary: 'Fetch all CDD claims for an Identity',
     description: 'This endpoint will fetch the list of CDD claims for a target DID',
   })
@@ -487,21 +486,10 @@
     description: 'The DID of the Identity whose CDD claims are to be fetched',
     type: 'string',
     required: true,
-=======
-    summary: 'Retrieve the list of InvestorUniqueness claims for a target Identity',
-    description:
-      'This endpoint will provide a list of all the InvestorUniquenessClaims made about an Identity',
-  })
-  @ApiParam({
-    name: 'did',
-    description: 'The DID of the Identity for which to fetch InvestorUniquenessClaims',
-    type: 'string',
->>>>>>> 2499710f
     example: '0x0600000000000000000000000000000000000000000000000000000000000000',
   })
   @ApiQuery({
     name: 'includeExpired',
-<<<<<<< HEAD
     description: 'Indicates whether to include expired CDD claims or not. Defaults to true',
     type: 'boolean',
     required: false,
@@ -518,7 +506,22 @@
     const results = await this.claimsService.findCddClaimsByDid(did, includeExpired);
 
     return new ResultsModel({ results });
-=======
+  }
+
+  @ApiTags('claims')
+  @ApiOperation({
+    summary: 'Retrieve the list of InvestorUniqueness claims for a target Identity',
+    description:
+      'This endpoint will provide a list of all the InvestorUniquenessClaims made about an Identity',
+  })
+  @ApiParam({
+    name: 'did',
+    description: 'The DID of the Identity for which to fetch InvestorUniquenessClaims',
+    type: 'string',
+    example: '0x0600000000000000000000000000000000000000000000000000000000000000',
+  })
+  @ApiQuery({
+    name: 'includeExpired',
     description:
       'Indicates whether to include expired InvestorUniquenessClaims or not. Defaults to true',
     type: 'boolean',
@@ -554,6 +557,5 @@
     );
 
     return { results };
->>>>>>> 2499710f
   }
 }