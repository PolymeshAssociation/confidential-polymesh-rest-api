import { Body, Controller, Get, Param, Post, Query } from '@nestjs/common';
import {
  ApiBadRequestResponse,
  ApiInternalServerErrorResponse,
  ApiOkResponse,
  ApiOperation,
  ApiParam,
  ApiQuery,
  ApiTags,
} from '@nestjs/swagger';
import { BigNumber } from '@polymeshassociation/polymesh-sdk';
import {
  Asset,
  AuthorizationType,
  Claim,
  ClaimScope,
  ClaimType,
  TickerReservation,
  Venue,
} from '@polymeshassociation/polymesh-sdk/types';

import { AssetsService } from '~/assets/assets.service';
import { AuthorizationsService } from '~/authorizations/authorizations.service';
import {
  authorizationRequestResolver,
  createAuthorizationRequestModel,
} from '~/authorizations/authorizations.util';
import { AuthorizationParamsDto } from '~/authorizations/dto/authorization-params.dto';
import { AuthorizationsFilterDto } from '~/authorizations/dto/authorizations-filter.dto';
import { AuthorizationRequestModel } from '~/authorizations/models/authorization-request.model';
import { CreatedAuthorizationRequestModel } from '~/authorizations/models/created-authorization-request.model';
import { PendingAuthorizationsModel } from '~/authorizations/models/pending-authorizations.model';
import { ClaimsService } from '~/claims/claims.service';
import { ClaimsFilterDto } from '~/claims/dto/claims-filter.dto';
import { ClaimScopeModel } from '~/claims/models/claim-scope.model';
import { ClaimModel } from '~/claims/models/claim.model';
import { InvestorUniquenessClaimModel } from '~/claims/models/investor-uniqueness-claim.model';
import {
  ApiArrayResponse,
  ApiArrayResponseReplaceModelProperties,
  ApiTransactionResponse,
} from '~/common/decorators/swagger';
import { PaginatedParamsDto } from '~/common/dto/paginated-params.dto';
import { DidDto, IncludeExpiredFilterDto } from '~/common/dto/params.dto';
import { PaginatedResultsModel } from '~/common/models/paginated-results.model';
import { ResultsModel } from '~/common/models/results.model';
import { handleServiceResult, TransactionResponseModel } from '~/common/utils';
import { DeveloperTestingService } from '~/developer-testing/developer-testing.service';
import { CreateMockIdentityDto } from '~/developer-testing/dto/create-mock-identity.dto';
import { AddSecondaryAccountParamsDto } from '~/identities/dto/add-secondary-account-params.dto';
import { IdentitiesService } from '~/identities/identities.service';
import { createIdentityModel } from '~/identities/identities.util';
import { IdentityModel } from '~/identities/models/identity.model';
import { PolymeshLogger } from '~/logger/polymesh-logger.service';
import { SettlementsService } from '~/settlements/settlements.service';
import { TickerReservationsService } from '~/ticker-reservations/ticker-reservations.service';

@ApiTags('identities')
@Controller('identities')
export class IdentitiesController {
  constructor(
    private readonly assetsService: AssetsService,
    private readonly settlementsService: SettlementsService,
    private readonly identitiesService: IdentitiesService,
    private readonly authorizationsService: AuthorizationsService,
    private readonly claimsService: ClaimsService,
    private readonly tickerReservationsService: TickerReservationsService,
    private readonly developerTestingService: DeveloperTestingService,
    private readonly logger: PolymeshLogger
  ) {
    logger.setContext(IdentitiesController.name);
  }

  @Get(':did')
  @ApiOperation({
    summary: 'Get Identity details',
    description: 'This endpoint will allow you to give the basic details of an Identity',
  })
  @ApiParam({
    name: 'did',
    description: 'The DID of the Identity whose details are to be fetched',
    type: 'string',
    example: '0x0600000000000000000000000000000000000000000000000000000000000000',
  })
  @ApiOkResponse({
    description: 'Returns basic details of the Identity',
    type: IdentityModel,
  })
  async getIdentityDetails(@Param() { did }: DidDto): Promise<IdentityModel> {
    this.logger.debug(`Get identity details for did ${did}`);
    const identity = await this.identitiesService.findOne(did);
    return createIdentityModel(identity);
  }

  @ApiTags('authorizations')
  @ApiOperation({
    summary: 'Get pending Authorizations received by an Identity',
    description:
      'This endpoint will provide list of all the pending Authorizations received by an Identity',
  })
  @ApiParam({
    name: 'did',
    description: 'The DID of the Identity whose pending Authorizations are to be fetched',
    type: 'string',
    example: '0x0600000000000000000000000000000000000000000000000000000000000000',
  })
  @ApiQuery({
    name: 'type',
    description: 'Authorization type to be filtered',
    type: 'string',
    enum: AuthorizationType,
    required: false,
  })
  @ApiQuery({
    name: 'includeExpired',
    description: 'Indicates whether to include expired authorizations or not. Defaults to true',
    type: 'boolean',
    required: false,
  })
  @ApiOkResponse({
    description:
      'List of all pending Authorizations for which the given Identity is either the issuer or the target',
    type: PendingAuthorizationsModel,
  })
  @Get(':did/pending-authorizations')
  async getPendingAuthorizations(
    @Param() { did }: DidDto,
    @Query() { type, includeExpired }: AuthorizationsFilterDto
  ): Promise<PendingAuthorizationsModel> {
    const [pending, issued] = await Promise.all([
      this.authorizationsService.findPendingByDid(did, includeExpired, type),
      this.authorizationsService.findIssuedByDid(did),
    ]);

    let { data: sent } = issued;
    if (sent.length > 0) {
      sent = sent.filter(
        ({ isExpired, data: { type: authType } }) =>
          (includeExpired || !isExpired()) && (!type || type === authType)
      );
    }

    return new PendingAuthorizationsModel({
      received: pending.map(createAuthorizationRequestModel),
      sent: sent.map(createAuthorizationRequestModel),
    });
  }

  @ApiTags('authorizations')
  @ApiOperation({
    summary: 'Get a pending Authorization',
    description:
      'This endpoint will return a specific Authorization issued by or targeting an Identity',
  })
  @ApiParam({
    name: 'did',
    description: 'The DID of the issuer or target Identity of the Authorization being fetched',
    type: 'string',
    example: '0x0600000000000000000000000000000000000000000000000000000000000000',
  })
  @ApiParam({
    name: 'id',
    description: 'The ID of the Authorization to be fetched',
    type: 'string',
    example: '1',
  })
  @ApiOkResponse({
    description: 'Details of the Authorization',
    type: AuthorizationRequestModel,
  })
  @Get(':did/pending-authorizations/:id')
  async getPendingAuthorization(
    @Param() { did, id }: AuthorizationParamsDto
  ): Promise<AuthorizationRequestModel> {
    const authorizationRequest = await this.authorizationsService.findOneByDid(did, id);
    return createAuthorizationRequestModel(authorizationRequest);
  }

  @ApiTags('assets')
  @ApiOperation({
    summary: 'Fetch all Assets owned by an Identity',
  })
  @ApiParam({
    name: 'did',
    description: 'The DID of the Identity whose Assets are to be fetched',
    type: 'string',
    example: '0x0600000000000000000000000000000000000000000000000000000000000000',
  })
  @ApiArrayResponse('string', {
    paginated: false,
    example: ['FOO_TICKER', 'BAR_TICKER', 'BAZ_TICKER'],
  })
  @Get(':did/assets')
  public async getAssets(@Param() { did }: DidDto): Promise<ResultsModel<Asset>> {
    const results = await this.assetsService.findAllByOwner(did);
    return new ResultsModel({ results });
  }

  @ApiTags('settlements', 'instructions')
  @ApiOperation({
    summary: 'Fetch all pending settlement Instructions where an Identity is involved',
  })
  @ApiParam({
    name: 'did',
    description: 'The DID of the Identity whose pending settlement Instructions are to be fetched',
    type: 'string',
    example: '0x0600000000000000000000000000000000000000000000000000000000000000',
  })
  @ApiArrayResponse('string', {
    description: 'List of IDs of all pending Instructions',
    paginated: false,
    example: ['123', '456', '789'],
  })
  @Get(':did/pending-instructions')
  public async getPendingInstructions(@Param() { did }: DidDto): Promise<ResultsModel<BigNumber>> {
    const { pending } = await this.settlementsService.findPendingInstructionsByDid(did);

    return new ResultsModel({ results: pending.map(({ id }) => id) });
  }

  @ApiTags('settlements')
  @ApiOperation({
    summary: 'Get all Venues owned by an Identity',
    description: 'This endpoint will provide list of venues for an identity',
  })
  @ApiParam({
    name: 'did',
    description: 'The DID of the Identity whose Venues are to be fetched',
    type: 'string',
    example: '0x0600000000000000000000000000000000000000000000000000000000000000',
  })
  @ApiArrayResponse('string', {
    description: 'List of IDs of all owned Venues',
    paginated: false,
    example: ['123', '456', '789'],
  })
  @Get(':did/venues')
  async getVenues(@Param() { did }: DidDto): Promise<ResultsModel<Venue>> {
    const results = await this.settlementsService.findVenuesByOwner(did);
    return new ResultsModel({ results });
  }

  @ApiTags('claims')
  @ApiOperation({
    summary: 'Get all issued Claims',
    description: 'This endpoint will provide a list of all the Claims issued by an Identity',
  })
  @ApiParam({
    name: 'did',
    description: 'The DID of the Identity whose issued Claims are to be fetched',
    type: 'string',
    example: '0x0600000000000000000000000000000000000000000000000000000000000000',
  })
  @ApiQuery({
    name: 'size',
    description: 'The number of Claims to be fetched',
    type: 'string',
    required: false,
    example: '10',
  })
  @ApiQuery({
    name: 'start',
    description: 'Start index from which Claims are to be fetched',
    type: 'string',
    required: false,
    example: '0',
  })
  @ApiQuery({
    name: 'includeExpired',
    description: 'Indicates whether to include expired Claims or not. Defaults to true',
    type: 'boolean',
    required: false,
  })
  @ApiArrayResponse(ClaimModel, {
    description: 'List of issued Claims for the given DID',
    paginated: true,
  })
  @Get(':did/issued-claims')
  async getIssuedClaims(
    @Param() { did }: DidDto,
    @Query() { size, start }: PaginatedParamsDto,
    @Query() { includeExpired }: IncludeExpiredFilterDto
  ): Promise<PaginatedResultsModel<ClaimModel<Claim>>> {
    this.logger.debug(
      `Fetch ${size} issued claims for did ${did} starting from ${size} with include expired ${includeExpired}`
    );

    const claimsResultSet = await this.claimsService.findIssuedByDid(
      did,
      includeExpired,
      size,
      new BigNumber(start || 0)
    );

    const claimsData = claimsResultSet.data.map(
      ({ issuedAt, expiry, claim, target, issuer }) =>
        new ClaimModel({
          issuedAt,
          expiry,
          claim,
          target,
          issuer,
        })
    );

    return new PaginatedResultsModel({
      results: claimsData,
      next: claimsResultSet.next,
      total: claimsResultSet.count,
    });
  }

  @ApiTags('claims')
  @ApiOperation({
    summary: 'Get all Claims targeting an Identity',
    description: 'This endpoint will provide a list of all the Claims made about an Identity',
  })
  @ApiParam({
    name: 'did',
    description: 'The DID of the Identity whose associated Claims are to be fetched',
    type: 'string',
    example: '0x0600000000000000000000000000000000000000000000000000000000000000',
  })
  @ApiQuery({
    name: 'size',
    description: 'The number of Claims to be fetched',
    type: 'string',
    required: false,
    example: '10',
  })
  @ApiQuery({
    name: 'start',
    description: 'Start index from which Claims are to be fetched',
    type: 'string',
    required: false,
  })
  @ApiQuery({
    name: 'includeExpired',
    description: 'Indicates whether to include expired Claims or not. Defaults to true',
    type: 'boolean',
    required: false,
  })
  @ApiQuery({
    name: 'claimTypes',
    description: 'Claim types for filtering associated Claims',
    type: 'string',
    required: false,
    isArray: true,
    enum: ClaimType,
    example: [ClaimType.Accredited, ClaimType.CustomerDueDiligence],
  })
  @ApiArrayResponse(ClaimModel, {
    description: 'List of associated Claims for the given DID',
    paginated: true,
  })
  @Get(':did/associated-claims')
  async getAssociatedClaims(
    @Param() { did }: DidDto,
    @Query() { size, start }: PaginatedParamsDto,
    @Query() { claimTypes, includeExpired }: ClaimsFilterDto
  ): Promise<ResultsModel<ClaimModel>> {
    const claimsResultSet = await this.claimsService.findAssociatedByDid(
      did,
      undefined,
      claimTypes,
      includeExpired,
      size,
      new BigNumber(start || 0)
    );
    const results = claimsResultSet.data.map(
      ({ issuedAt, expiry, claim, target, issuer }) =>
        new ClaimModel({
          issuedAt,
          expiry,
          claim,
          target,
          issuer,
        })
    );

    return new ResultsModel({ results });
  }

  @ApiTags('assets')
  @ApiOperation({
    summary: 'Fetch all Assets for which an Identity is a trusted Claim Issuer',
  })
  @ApiParam({
    name: 'did',
    description: 'The DID of the Claim Issuer for which the Assets are to be fetched',
    type: 'string',
    example: '0x0600000000000000000000000000000000000000000000000000000000000000',
  })
  @ApiArrayResponse('string', {
    description: 'List of Assets for which the Identity is a trusted Claim Issuer',
    paginated: false,
    example: ['SOME_TICKER', 'RANDOM_TICKER'],
  })
  @Get(':did/trusting-assets')
  async getTrustingAssets(@Param() { did }: DidDto): Promise<ResultsModel<Asset>> {
    const results = await this.identitiesService.findTrustingAssets(did);
    return new ResultsModel({ results });
  }

  // TODO @prashantasdeveloper Update the response codes on the error codes are finalized in SDK
  @ApiOperation({
    summary: 'Add Secondary Account',
    description:
      'This endpoint will send an invitation to a Secondary Account to join the Identity of the signer. It also defines the set of permissions the Secondary Account will have.',
  })
  @ApiTransactionResponse({
    description: 'Newly created Authorization Request along with transaction details',
    type: CreatedAuthorizationRequestModel,
  })
  @ApiInternalServerErrorResponse({
    description: "The supplied address is not encoded with the chain's SS58 format",
  })
  @ApiBadRequestResponse({
    description:
      'The target Account is already part of an Identity or already has a pending invitation to join this Identity',
  })
  @Post('/secondary-accounts/invite')
  async addSecondaryAccount(
    @Body() addSecondaryAccountParamsDto: AddSecondaryAccountParamsDto
  ): Promise<TransactionResponseModel> {
    const serviceResult = await this.identitiesService.addSecondaryAccount(
      addSecondaryAccountParamsDto
    );

    return handleServiceResult(serviceResult, authorizationRequestResolver);
  }

  @ApiTags('ticker-reservations')
  @ApiOperation({
    summary: 'Fetch all tickers reserved by an Identity',
    description:
      "This endpoint provides all the tickers currently reserved by an Identity. This doesn't include Assets that have already been created. Tickers with unreadable characters in them will be left out",
  })
  @ApiParam({
    name: 'did',
    description: 'The DID of the Identity whose reserved tickers are to be fetched',
    type: 'string',
    required: true,
    example: '0x0600000000000000000000000000000000000000000000000000000000000000',
  })
  @ApiArrayResponse('string', {
    description: 'List of tickers',
    paginated: false,
    example: ['SOME_TICKER', 'RANDOM_TICKER'],
  })
  @Get(':did/ticker-reservations')
  public async getTickerReservations(
    @Param() { did }: DidDto
  ): Promise<ResultsModel<TickerReservation>> {
    const results = await this.tickerReservationsService.findAllByOwner(did);
    return new ResultsModel({ results });
  }

  @ApiTags('developer-testing')
  @ApiOperation({
    summary:
      'Creates a fake Identity for an Account and sets its POLYX balance (DEPRECATED: Use `/developer-testing/create-test-account` instead)',
    description:
      'This endpoint creates a Identity for an Account and sets its POLYX balance. A sudo account must be configured.',
  })
  @ApiOkResponse({ description: 'The details of the newly created Identity' })
  @ApiBadRequestResponse({
    description:
      'This instance of the REST API is pointing to a chain that lacks development features. A proper CDD provider must be used instead',
  })
  @ApiInternalServerErrorResponse({
    description: 'Failed to execute an extrinsic, or something unexpected',
  })
  @Post('/mock-cdd')
  public async createMockCdd(@Body() params: CreateMockIdentityDto): Promise<IdentityModel> {
    const identity = await this.developerTestingService.createMockCdd(params);
    return createIdentityModel(identity);
  }

  @ApiTags('claims')
  @ApiOperation({
<<<<<<< HEAD
    summary: 'Fetch all claim scopes for an Identity',
    description:
      'This endpoint will fetch all scopes in which claims have been made for the given DID.',
  })
  @ApiParam({
    name: 'did',
    description: 'The DID of the Identity whose claim scopes are to be fetched',
    type: 'string',
    required: true,
    example: '0x0600000000000000000000000000000000000000000000000000000000000000',
  })
  @ApiArrayResponse(ClaimScopeModel, {
    description: 'List of claim scopes',
    paginated: false,
  })
  @Get(':did/claim-scopes')
  public async getClaimScopes(@Param() { did }: DidDto): Promise<ResultsModel<ClaimScope>> {
    const claimResultSet = await this.claimsService.findClaimScopesByDid(did);

    const results = claimResultSet.map(claimScope => new ClaimScopeModel(claimScope));

    return new ResultsModel({ results });
=======
    summary: 'Retrieve the list of InvestorUniqueness claims for a target Identity',
    description:
      'This endpoint will provide a list of all the InvestorUniquenessClaims made about an Identity',
  })
  @ApiParam({
    name: 'did',
    description: 'The DID of the Identity for which to fetch InvestorUniquenessClaims',
    type: 'string',
    example: '0x0600000000000000000000000000000000000000000000000000000000000000',
  })
  @ApiQuery({
    name: 'includeExpired',
    description:
      'Indicates whether to include expired InvestorUniquenessClaims or not. Defaults to true',
    type: 'boolean',
    required: false,
  })
  @ApiArrayResponseReplaceModelProperties(
    ClaimModel,
    {
      description: 'List of InvestorUniquenessClaims for the given DID',
      paginated: false,
    },
    { claim: InvestorUniquenessClaimModel }
  )
  @Get(':did/investor-uniqueness-claims')
  async getInvestorUniquenessClaims(
    @Param() { did }: DidDto,
    @Query() { includeExpired }: IncludeExpiredFilterDto
  ): Promise<ResultsModel<ClaimModel<InvestorUniquenessClaimModel>>> {
    const investorUniquenessClaims = await this.claimsService.getInvestorUniquenessClaims(
      did,
      includeExpired
    );

    const results = investorUniquenessClaims.map(
      ({ issuedAt, expiry, claim, target, issuer }) =>
        new ClaimModel<InvestorUniquenessClaimModel>({
          issuedAt,
          expiry,
          claim,
          target,
          issuer,
        })
    );

    return { results };
>>>>>>> 87fbef4d
  }
}<|MERGE_RESOLUTION|>--- conflicted
+++ resolved
@@ -479,7 +479,6 @@
 
   @ApiTags('claims')
   @ApiOperation({
-<<<<<<< HEAD
     summary: 'Fetch all claim scopes for an Identity',
     description:
       'This endpoint will fetch all scopes in which claims have been made for the given DID.',
@@ -502,7 +501,10 @@
     const results = claimResultSet.map(claimScope => new ClaimScopeModel(claimScope));
 
     return new ResultsModel({ results });
-=======
+  }
+
+  @ApiTags('claims')
+  @ApiOperation({
     summary: 'Retrieve the list of InvestorUniqueness claims for a target Identity',
     description:
       'This endpoint will provide a list of all the InvestorUniquenessClaims made about an Identity',
@@ -550,6 +552,5 @@
     );
 
     return { results };
->>>>>>> 87fbef4d
   }
 }