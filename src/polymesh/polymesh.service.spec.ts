import { Test, TestingModule } from '@nestjs/testing';

import { POLYMESH_API } from '~/polymesh/polymesh.consts';
import { PolymeshService } from '~/polymesh/polymesh.service';
import { ScheduleService } from '~/schedule/schedule.service';
import { MockPolymesh } from '~/test-utils/mocks';
import { MockScheduleService } from '~/test-utils/service-mocks';

describe('PolymeshService', () => {
  let service: PolymeshService;
  let mockPolymeshApi: MockPolymesh;

  let mockScheduleService: MockScheduleService;

  beforeEach(async () => {
    mockPolymeshApi = new MockPolymesh();
    mockScheduleService = new MockScheduleService();

    mockScheduleService.addInterval.mockImplementation((_, cb) => cb());

    const module: TestingModule = await Test.createTestingModule({
      providers: [
        PolymeshService,
        { provide: POLYMESH_API, useValue: mockPolymeshApi },
        ScheduleService,
      ],
    })
      .overrideProvider(ScheduleService)
      .useValue(mockScheduleService)
      .compile();

    service = module.get<PolymeshService>(PolymeshService);
  });

  afterAll(async () => {
    await service.close();
<<<<<<< HEAD
  });
=======
    await new Promise(resolve => setTimeout(resolve, 5000));
  }, 10000);
>>>>>>> cdfc5b68

  it('should be defined', () => {
    expect(service).toBeDefined();
  });

  it('should add an interval to ping the node every 10 seconds', async () => {
    expect(mockPolymeshApi.network.getLatestBlock).toHaveBeenCalledTimes(1);
    expect(mockScheduleService.addInterval).toHaveBeenCalledWith(
      expect.anything(),
      expect.anything(),
      10000
    );
  });
});<|MERGE_RESOLUTION|>--- conflicted
+++ resolved
@@ -34,12 +34,8 @@
 
   afterAll(async () => {
     await service.close();
-<<<<<<< HEAD
-  });
-=======
     await new Promise(resolve => setTimeout(resolve, 5000));
   }, 10000);
->>>>>>> cdfc5b68
 
   it('should be defined', () => {
     expect(service).toBeDefined();
