import { Test, TestingModule } from '@nestjs/testing';
import { BigNumber } from '@polymeshassociation/polymesh-sdk';

import { PaginatedResultsModel } from '~/common/models/paginated-results.model';
import { ResultsModel } from '~/common/models/results.model';
import { mockPolymeshLoggerProvider } from '~/logger/mock-polymesh-logger';
import { PortfolioDto } from '~/portfolios/dto/portfolio.dto';
import { PortfoliosController } from '~/portfolios/portfolios.controller';
import { PortfoliosService } from '~/portfolios/portfolios.service';
import { createPortfolioIdentifierModel, createPortfolioModel } from '~/portfolios/portfolios.util';
import { testValues } from '~/test-utils/consts';
import { createMockResultSet, MockPortfolio } from '~/test-utils/mocks';
import { MockPortfoliosService } from '~/test-utils/service-mocks';

const { did, signer, txResult } = testValues;

describe('PortfoliosController', () => {
  let controller: PortfoliosController;
  const mockPortfoliosService = new MockPortfoliosService();

  beforeEach(async () => {
    const module: TestingModule = await Test.createTestingModule({
      controllers: [PortfoliosController],
      providers: [PortfoliosService, mockPolymeshLoggerProvider],
    })
      .overrideProvider(PortfoliosService)
      .useValue(mockPortfoliosService)
      .compile();

    controller = module.get<PortfoliosController>(PortfoliosController);
  });

  it('should be defined', () => {
    expect(controller).toBeDefined();
  });

  describe('getPortfolios', () => {
    it('should return list of all portfolios of an identity', async () => {
      const mockPortfolio = new MockPortfolio();
      mockPortfolio.getAssetBalances.mockResolvedValue([]);
      mockPortfolio.getCustodian.mockResolvedValue({ did });
      mockPortfolio.getName.mockResolvedValue('P-1');
      mockPortfoliosService.findAllByOwner.mockResolvedValue([mockPortfolio]);

      // eslint-disable-next-line @typescript-eslint/no-explicit-any
      const mockDetails = await createPortfolioModel(mockPortfolio as any, did);

      const result = await controller.getPortfolios({ did });

      expect(result).toEqual(new ResultsModel({ results: [mockDetails] }));
    });
  });

  describe('moveAssets', () => {
    it('should return the transaction details', async () => {
      mockPortfoliosService.moveAssets.mockResolvedValue(txResult);
      const params = {
        signer: '0x6000',
        to: new BigNumber(2),
        from: new BigNumber(0),
        items: [{ to: '3', ticker: 'TICKER', amount: new BigNumber(100) }],
      };

      const result = await controller.moveAssets({ did: '0x6000' }, params);

      expect(result).toEqual(txResult);
    });
  });

  describe('createPortfolio', () => {
    it('should return the transaction details', async () => {
      const mockPortfolio = new MockPortfolio();
      const response = {
        ...txResult,
        result: mockPortfolio,
      };
      mockPortfoliosService.createPortfolio.mockResolvedValue(response);
      const params = {
        signer,
        name: 'FOLIO-1',
      };

      const result = await controller.createPortfolio(params);

      expect(result).toEqual({
        ...txResult,
        portfolio: {
          id: '1',
          did,
        },
      });
    });
  });

  describe('deletePortfolio', () => {
    it('should return the transaction details', async () => {
      mockPortfoliosService.deletePortfolio.mockResolvedValue(txResult);

      const result = await controller.deletePortfolio(
        new PortfolioDto({ id: new BigNumber(1), did }),
        { signer }
      );

      expect(result).toEqual(txResult);
    });
  });

<<<<<<< HEAD
  describe('getCustodiedPortfolios', () => {
    it('should return list of all custodied portfolios of an identity', async () => {
=======
  describe('getPortfolio', () => {
    it('should get the portfolio details', async () => {
>>>>>>> f2e1b886
      const mockPortfolio = new MockPortfolio();
      mockPortfolio.getAssetBalances.mockResolvedValue([]);
      mockPortfolio.getCustodian.mockResolvedValue({ did });
      mockPortfolio.getName.mockResolvedValue('P-1');
<<<<<<< HEAD
      mockPortfoliosService.getCustodiedPortfolios.mockResolvedValue(
        createMockResultSet([mockPortfolio])
      );

      // eslint-disable-next-line @typescript-eslint/no-explicit-any
      const mockDetails = createPortfolioIdentifierModel(mockPortfolio as any);

      const result = await controller.getCustodiedPortfolios(
        { did },
        { size: new BigNumber(1), start: '0' }
      );

      expect(result).toEqual(
        new PaginatedResultsModel({ results: [mockDetails], next: '0', total: new BigNumber(1) })
      );
=======
      mockPortfoliosService.findOne.mockResolvedValue(mockPortfolio);

      // eslint-disable-next-line @typescript-eslint/no-explicit-any
      const mockDetails = await createPortfolioModel(mockPortfolio as any, did);

      const result = await controller.getPortfolio(
        new PortfolioDto({ id: new BigNumber(mockPortfolio.id), did })
      );

      expect(result).toEqual(mockDetails);
>>>>>>> f2e1b886
    });
  });
});<|MERGE_RESOLUTION|>--- conflicted
+++ resolved
@@ -105,18 +105,13 @@
     });
   });
 
-<<<<<<< HEAD
   describe('getCustodiedPortfolios', () => {
     it('should return list of all custodied portfolios of an identity', async () => {
-=======
-  describe('getPortfolio', () => {
-    it('should get the portfolio details', async () => {
->>>>>>> f2e1b886
       const mockPortfolio = new MockPortfolio();
       mockPortfolio.getAssetBalances.mockResolvedValue([]);
       mockPortfolio.getCustodian.mockResolvedValue({ did });
       mockPortfolio.getName.mockResolvedValue('P-1');
-<<<<<<< HEAD
+
       mockPortfoliosService.getCustodiedPortfolios.mockResolvedValue(
         createMockResultSet([mockPortfolio])
       );
@@ -132,7 +127,15 @@
       expect(result).toEqual(
         new PaginatedResultsModel({ results: [mockDetails], next: '0', total: new BigNumber(1) })
       );
-=======
+    });
+  });
+
+  describe('getPortfolio', () => {
+    it('should get the portfolio details', async () => {
+      const mockPortfolio = new MockPortfolio();
+      mockPortfolio.getAssetBalances.mockResolvedValue([]);
+      mockPortfolio.getCustodian.mockResolvedValue({ did });
+      mockPortfolio.getName.mockResolvedValue('P-1');
       mockPortfoliosService.findOne.mockResolvedValue(mockPortfolio);
 
       // eslint-disable-next-line @typescript-eslint/no-explicit-any
@@ -143,7 +146,6 @@
       );
 
       expect(result).toEqual(mockDetails);
->>>>>>> f2e1b886
     });
   });
 });