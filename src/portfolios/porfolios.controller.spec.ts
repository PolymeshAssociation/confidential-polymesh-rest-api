import { Test, TestingModule } from '@nestjs/testing';
import { BigNumber } from '@polymeshassociation/polymesh-sdk';

import { PaginatedResultsModel } from '~/common/models/paginated-results.model';
import { ResultsModel } from '~/common/models/results.model';
import { mockPolymeshLoggerProvider } from '~/logger/mock-polymesh-logger';
import { PortfolioDto } from '~/portfolios/dto/portfolio.dto';
import { SetCustodianDto } from '~/portfolios/dto/set-custodian.dto';
import { HistoricSettlementModel } from '~/portfolios/models/historic-settlement.model';
import { PortfoliosController } from '~/portfolios/portfolios.controller';
import { PortfoliosService } from '~/portfolios/portfolios.service';
import { createPortfolioIdentifierModel, createPortfolioModel } from '~/portfolios/portfolios.util';
import { testValues } from '~/test-utils/consts';
import { createMockResultSet, MockHistoricSettlement, MockPortfolio } from '~/test-utils/mocks';
import { MockPortfoliosService } from '~/test-utils/service-mocks';

const { did, signer, txResult } = testValues;

describe('PortfoliosController', () => {
  let controller: PortfoliosController;
  const mockPortfoliosService = new MockPortfoliosService();

  beforeEach(async () => {
    const module: TestingModule = await Test.createTestingModule({
      controllers: [PortfoliosController],
      providers: [PortfoliosService, mockPolymeshLoggerProvider],
    })
      .overrideProvider(PortfoliosService)
      .useValue(mockPortfoliosService)
      .compile();

    controller = module.get<PortfoliosController>(PortfoliosController);
  });

  it('should be defined', () => {
    expect(controller).toBeDefined();
  });

  describe('getPortfolios', () => {
    it('should return list of all portfolios of an identity', async () => {
      const mockPortfolio = new MockPortfolio();
      mockPortfolio.getAssetBalances.mockResolvedValue([]);
      mockPortfolio.getCustodian.mockResolvedValue({ did });
      mockPortfolio.getName.mockResolvedValue('P-1');
      mockPortfoliosService.findAllByOwner.mockResolvedValue([mockPortfolio]);

      // eslint-disable-next-line @typescript-eslint/no-explicit-any
      const mockDetails = await createPortfolioModel(mockPortfolio as any, did);

      const result = await controller.getPortfolios({ did });

      expect(result).toEqual(new ResultsModel({ results: [mockDetails] }));
    });
  });

  describe('moveAssets', () => {
    it('should return the transaction details', async () => {
      mockPortfoliosService.moveAssets.mockResolvedValue(txResult);
      const params = {
        signer: '0x6000',
        to: new BigNumber(2),
        from: new BigNumber(0),
        items: [{ to: '3', ticker: 'TICKER', amount: new BigNumber(100) }],
      };

      const result = await controller.moveAssets({ did: '0x6000' }, params);

      expect(result).toEqual(txResult);
    });
  });

  describe('createPortfolio', () => {
    it('should return the transaction details', async () => {
      const mockPortfolio = new MockPortfolio();
      const response = {
        ...txResult,
        result: mockPortfolio,
      };
      mockPortfoliosService.createPortfolio.mockResolvedValue(response);
      const params = {
        signer,
        name: 'FOLIO-1',
      };

      const result = await controller.createPortfolio(params);

      expect(result).toEqual({
        ...txResult,
        portfolio: {
          id: '1',
          did,
        },
      });
    });
  });

  describe('deletePortfolio', () => {
    it('should return the transaction details', async () => {
      mockPortfoliosService.deletePortfolio.mockResolvedValue(txResult);

      const result = await controller.deletePortfolio(
        new PortfolioDto({ id: new BigNumber(1), did }),
        { signer }
      );

      expect(result).toEqual(txResult);
    });
  });

  describe('modifyPortfolioName', () => {
    it('should return the transaction details', async () => {
      const mockPortfolio = new MockPortfolio();
      const response = {
        ...txResult,
        result: mockPortfolio,
      };
      mockPortfoliosService.updatePortfolioName.mockResolvedValue(response);

      const modifyPortfolioArgs = {
        signer,
        name: 'FOLIO-1',
      };

      const result = await controller.modifyPortfolioName(
        new PortfolioDto({ id: new BigNumber(1), did }),
        modifyPortfolioArgs
      );

      expect(result).toEqual(txResult);
    });
  });

  describe('getCustodiedPortfolios', () => {
    it('should return list of all custodied portfolios of an identity', async () => {
      const mockPortfolio = new MockPortfolio();
      mockPortfolio.getAssetBalances.mockResolvedValue([]);
      mockPortfolio.getCustodian.mockResolvedValue({ did });
      mockPortfolio.getName.mockResolvedValue('P-1');

      mockPortfoliosService.getCustodiedPortfolios.mockResolvedValue(
        createMockResultSet([mockPortfolio])
      );

      // eslint-disable-next-line @typescript-eslint/no-explicit-any
      const mockDetails = createPortfolioIdentifierModel(mockPortfolio as any);

      const result = await controller.getCustodiedPortfolios(
        { did },
        { size: new BigNumber(1), start: '0' }
      );

      expect(result).toEqual(
        new PaginatedResultsModel({ results: [mockDetails], next: '0', total: new BigNumber(1) })
      );
    });
  });

  describe('getPortfolio', () => {
    it('should get the portfolio details', async () => {
      const mockPortfolio = new MockPortfolio();
      mockPortfolio.getAssetBalances.mockResolvedValue([]);
      mockPortfolio.getCustodian.mockResolvedValue({ did });
      mockPortfolio.getName.mockResolvedValue('P-1');
      mockPortfoliosService.findOne.mockResolvedValue(mockPortfolio);

      // eslint-disable-next-line @typescript-eslint/no-explicit-any
      const mockDetails = await createPortfolioModel(mockPortfolio as any, did);

      const result = await controller.getPortfolio(
        new PortfolioDto({ id: new BigNumber(mockPortfolio.id), did })
      );

      expect(result).toEqual(mockDetails);
    });
  });

  describe('setCustodian', () => {
    it('should return the transaction details', async () => {
      const response = {
        ...txResult,
      };
      mockPortfoliosService.setCustodian.mockResolvedValue(response);
      const params: SetCustodianDto = {
        target: did,
        signer,
      };

      const result = await controller.setCustodian(
        new PortfolioDto({ id: new BigNumber(1), did }),
        params
      );

      expect(result).toEqual({
        ...txResult,
      });
    });
  });

<<<<<<< HEAD
  describe('getTransactionHistory', () => {
    it('should return transaction result model', async () => {
      const mockHistoricSettlement = new MockHistoricSettlement();
      const resultSet = createMockResultSet([mockHistoricSettlement]);
      mockPortfoliosService.getTransactions.mockResolvedValue(resultSet);

      const result = await controller.getTransactionHistory(
        new PortfolioDto({ id: new BigNumber(1), did }),
        {}
      );

      const settlementModelResult = resultSet.data.map(
        settlement => new HistoricSettlementModel(settlement as unknown as HistoricSettlementModel)
      );

      expect(result).toEqual({ results: settlementModelResult });
=======
  describe('quitCustody', () => {
    it('should return the transaction details', async () => {
      const response = {
        ...txResult,
      };
      mockPortfoliosService.quitCustody.mockResolvedValue(response);
      const params = {
        signer,
      };

      const result = await controller.quitCustody(
        new PortfolioDto({ id: new BigNumber(1), did }),
        params
      );

      expect(result).toEqual({
        ...txResult,
      });
>>>>>>> 07da1a66
    });
  });
});<|MERGE_RESOLUTION|>--- conflicted
+++ resolved
@@ -196,7 +196,6 @@
     });
   });
 
-<<<<<<< HEAD
   describe('getTransactionHistory', () => {
     it('should return transaction result model', async () => {
       const mockHistoricSettlement = new MockHistoricSettlement();
@@ -213,7 +212,9 @@
       );
 
       expect(result).toEqual({ results: settlementModelResult });
-=======
+    });
+  });
+
   describe('quitCustody', () => {
     it('should return the transaction details', async () => {
       const response = {
@@ -232,7 +233,6 @@
       expect(result).toEqual({
         ...txResult,
       });
->>>>>>> 07da1a66
     });
   });
 });