<<<<<<< HEAD
import { Body, Controller, Get, HttpStatus, Param, Post, Query, Res } from '@nestjs/common';
=======
import { Body, Controller, Get, HttpStatus, Param, Post, Query } from '@nestjs/common';
>>>>>>> 87fbef4d
import {
  ApiBadRequestResponse,
  ApiNoContentResponse,
  ApiNotFoundResponse,
  ApiOkResponse,
  ApiOperation,
  ApiParam,
  ApiTags,
} from '@nestjs/swagger';
import { NumberedPortfolio } from '@polymeshassociation/polymesh-sdk/types';
import { Response } from 'express';

import {
  ApiArrayResponse,
  ApiTransactionFailedResponse,
  ApiTransactionResponse,
} from '~/common/decorators/swagger';
import { PaginatedParamsDto } from '~/common/dto/paginated-params.dto';
import { DidDto } from '~/common/dto/params.dto';
import { TransactionBaseDto } from '~/common/dto/transaction-base-dto';
import { EventIdentifierModel } from '~/common/models/event-identifier.model';
import { PaginatedResultsModel } from '~/common/models/paginated-results.model';
import { ResultsModel } from '~/common/models/results.model';
import { TransactionQueueModel } from '~/common/models/transaction-queue.model';
import { handleServiceResult, TransactionResolver, TransactionResponseModel } from '~/common/utils';
import { PolymeshLogger } from '~/logger/polymesh-logger.service';
import { AssetMovementDto } from '~/portfolios/dto/asset-movement.dto';
import { CreatePortfolioDto } from '~/portfolios/dto/create-portfolio.dto';
import { PortfolioDto } from '~/portfolios/dto/portfolio.dto';
import { SetCustodianDto } from '~/portfolios/dto/set-custodian.dto';
import { CreatedPortfolioModel } from '~/portfolios/models/created-portfolio.model';
import { PortfolioIdentifierModel } from '~/portfolios/models/portfolio-identifier.model';
import { PortfolioModel } from '~/portfolios/models/portfolio.model';
import { PortfoliosService } from '~/portfolios/portfolios.service';
import { createPortfolioIdentifierModel, createPortfolioModel } from '~/portfolios/portfolios.util';
import { SubsidyModel } from '~/subsidy/models/subsidy.model';

@ApiTags('portfolios')
@Controller()
export class PortfoliosController {
  constructor(
    private readonly portfoliosService: PortfoliosService,
    private logger: PolymeshLogger
  ) {
    logger.setContext(PortfoliosService.name);
  }

  @ApiOperation({
    summary: 'Get all Portfolios of an Identity',
    description: 'This endpoint will provide list of all the Portfolios of an Identity',
  })
  @ApiParam({
    name: 'did',
    description: 'The DID of the Identity whose Portfolios are to be fetched',
    type: 'string',
    example: '0x0600000000000000000000000000000000000000000000000000000000000000',
  })
  @ApiArrayResponse(PortfolioModel, {
    description: 'Return the list of all Portfolios of the given Identity',
    paginated: false,
  })
  @Get('/identities/:did/portfolios')
  async getPortfolios(@Param() { did }: DidDto): Promise<ResultsModel<PortfolioModel>> {
    this.logger.debug(`Fetching portfolios for ${did}`);

    const portfolios = await this.portfoliosService.findAllByOwner(did);

    const results = await Promise.all(
      portfolios.map(portfolio => createPortfolioModel(portfolio, did))
    );

    this.logger.debug(`Returning details of ${portfolios.length} portfolios for did ${did}`);

    return new ResultsModel({ results });
  }

  @ApiOperation({
    summary: 'Move Assets between portfolios',
    description: 'This endpoint moves Assets between Portfolios',
  })
  @ApiParam({
    name: 'did',
    description: 'The DID of the owner of the Portfolios to move assets between.',
    type: 'string',
    example: '0x0600000000000000000000000000000000000000000000000000000000000000',
  })
  @ApiTransactionResponse({
    description: 'Information about the transaction',
    type: TransactionQueueModel,
  })
  @Post('/identities/:did/portfolios/move-assets')
  public async moveAssets(
    @Param() { did }: DidDto,
    @Body() transferParams: AssetMovementDto
  ): Promise<TransactionResponseModel> {
    const result = await this.portfoliosService.moveAssets(did, transferParams);
    return handleServiceResult(result);
  }

  @ApiOperation({
    summary: 'Create a Portfolio',
    description: 'This endpoint creates a Portfolio',
  })
  @ApiTransactionResponse({
    description: 'Details of the newly created Portfolio',
    type: CreatedPortfolioModel,
  })
  @Post('/portfolios/create')
  public async createPortfolio(
    @Body() createPortfolioParams: CreatePortfolioDto
  ): Promise<TransactionResponseModel> {
    const serviceResult = await this.portfoliosService.createPortfolio(createPortfolioParams);
    const resolver: TransactionResolver<NumberedPortfolio> = ({ transactions, details, result }) =>
      new CreatedPortfolioModel({
        portfolio: createPortfolioIdentifierModel(result),
        details,
        transactions,
      });
    return handleServiceResult(serviceResult, resolver);
  }

  // TODO @prashantasdeveloper: Update error responses post handling error codes
  // TODO @prashantasdeveloper: Move the signer to headers
  @ApiOperation({
    summary: 'Delete a Portfolio',
    description: 'This endpoint deletes a Portfolio',
  })
  @ApiParam({
    name: 'id',
    description: 'Portfolio number to be deleted',
    type: 'string',
    example: '1',
  })
  @ApiParam({
    name: 'did',
    description: 'The DID of the Portfolio owner',
    example: '0x0600000000000000000000000000000000000000000000000000000000000000',
  })
  @ApiOkResponse({
    description: 'Information about the transaction',
    type: TransactionQueueModel,
  })
  @ApiBadRequestResponse({
    description: "Either the Portfolio doesn't exist or contains assets",
  })
  @ApiNotFoundResponse({
    description: 'The Portfolio was removed and no longer exists',
  })
  @Post('/identities/:did/portfolios/:id/delete')
  public async deletePortfolio(
    @Param() portfolio: PortfolioDto,
    @Query() transactionBaseDto: TransactionBaseDto
  ): Promise<TransactionResponseModel> {
    const result = await this.portfoliosService.deletePortfolio(portfolio, transactionBaseDto);
    return handleServiceResult(result);
  }

  @ApiOperation({
    summary: 'Get all custodied Portfolios of an Identity',
    description: 'This endpoint will provide list of all the custodied Portfolios of an Identity',
  })
  @ApiParam({
    name: 'did',
    description: 'The DID of the Identity whose custodied Portfolios are to be fetched',
    type: 'string',
    example: '0x0600000000000000000000000000000000000000000000000000000000000000',
  })
  @ApiArrayResponse(PortfolioIdentifierModel, {
    description: 'Returns the list of all custodied Portfolios of the given Identity',
    paginated: true,
  })
  @Get('/identities/:did/custodied-portfolios')
  async getCustodiedPortfolios(
    @Param() { did }: DidDto,
    @Query() { size, start }: PaginatedParamsDto
  ): Promise<PaginatedResultsModel<PortfolioIdentifierModel>> {
    const {
      data,
      count: total,
      next,
    } = await this.portfoliosService.getCustodiedPortfolios(did, {
      size,
      start: start?.toString(),
    });

    const results = data.map(portfolio => createPortfolioIdentifierModel(portfolio));

    return new PaginatedResultsModel({
      results,
      total,
      next,
    });
  }

  @ApiOperation({
    summary: 'Get details of a Portfolio for an Identity',
    description: 'This endpoint will provide details for the provided Portfolio of an Identity',
  })
  @ApiParam({
    name: 'did',
    description: 'The DID of the Identity whose Portfolio details are to be fetched',
    type: 'string',
    example: '0x0600000000000000000000000000000000000000000000000000000000000000',
  })
  @ApiParam({
    name: 'id',
    description:
      'The ID of the portfolio for which details are to be fetched. Use 0 for default Portfolio',
    type: 'string',
    example: '1',
  })
  @ApiOkResponse({
    description: 'Portfolio details',
    type: PortfolioModel,
  })
  @Get('/identities/:did/portfolios/:id')
  async getPortfolio(@Param() { did, id }: PortfolioDto): Promise<PortfolioModel> {
    const portfolio = await this.portfoliosService.findOne(did, id);

    return createPortfolioModel(portfolio, did);
  }

  @ApiOperation({
<<<<<<< HEAD
    summary: 'Get Portfolio creation event data',
    description:
      'The endpoint retrieves the identifier data (block number, date and event index) of the event that was emitted when the given Numbered Portfolio was created. This requires Polymesh GraphQL Middleware Service',
  })
  @ApiParam({
    name: 'did',
    description: 'The DID of the Identity whose Portfolio creation event is to be fetched',
=======
    summary: 'Set Portfolio Custodian',
    description: 'This endpoint will set Custodian for the provided Portfolio of an Identity',
  })
  @ApiParam({
    name: 'did',
    description: 'The DID of the Identity who owns the Portfolio for which Custodian is to be set',
>>>>>>> 87fbef4d
    type: 'string',
    example: '0x0600000000000000000000000000000000000000000000000000000000000000',
  })
  @ApiParam({
    name: 'id',
    description:
<<<<<<< HEAD
      'The ID of the portfolio for which Portfolio creation event is to be fetched. Throws an error if default Portfolio (0) details are requested',
    type: 'string',
    example: '1',
  })
  @ApiOkResponse({
    description: 'Details of event where the Numbered Portfolio was created',
    type: SubsidyModel,
  })
  @ApiBadRequestResponse({
    description: 'Event details for default Portfolio is requested',
  })
  @ApiNoContentResponse({
    description: 'Data is not ready by the time it is requested',
  })
  @ApiNotFoundResponse({
    description: "The Portfolio doesn't exist",
  })
  @Get('/identities/:did/portfolios/:id/created-at')
  async createdAt(@Param() { did, id }: PortfolioDto, @Res() res: Response): Promise<void> {
    const result = await this.portfoliosService.createdAt(did, id);

    if (result) {
      res.status(HttpStatus.OK).json(new EventIdentifierModel(result));
    } else {
      res.status(HttpStatus.NO_CONTENT).send({});
    }
=======
      'The ID of the portfolio for which to set the Custodian. Use 0 for default Portfolio',
    type: 'string',
    example: '0x0600000000000000000000000000000000000000000000000000000000000000',
  })
  @ApiTransactionResponse({
    description: 'Information about the transaction',
    type: TransactionQueueModel,
  })
  @ApiTransactionFailedResponse({
    [HttpStatus.NOT_FOUND]: [
      'The Portfolio with provided ID was not found',
      'The Identity with provided DID was not found',
    ],
    [HttpStatus.UNPROCESSABLE_ENTITY]: ['Insufficient balance to set Custodian for the Portfolio'],
  })
  @Post('/identities/:did/portfolios/:id/custodian')
  async setCustodian(
    @Param() { did, id }: PortfolioDto,
    @Body() setCustodianParams: SetCustodianDto
  ): Promise<TransactionResponseModel> {
    const result = await this.portfoliosService.setCustodian(did, id, setCustodianParams);

    return handleServiceResult(result);
>>>>>>> 87fbef4d
  }
}<|MERGE_RESOLUTION|>--- conflicted
+++ resolved
@@ -1,8 +1,4 @@
-<<<<<<< HEAD
 import { Body, Controller, Get, HttpStatus, Param, Post, Query, Res } from '@nestjs/common';
-=======
-import { Body, Controller, Get, HttpStatus, Param, Post, Query } from '@nestjs/common';
->>>>>>> 87fbef4d
 import {
   ApiBadRequestResponse,
   ApiNoContentResponse,
@@ -226,59 +222,21 @@
   }
 
   @ApiOperation({
-<<<<<<< HEAD
-    summary: 'Get Portfolio creation event data',
-    description:
-      'The endpoint retrieves the identifier data (block number, date and event index) of the event that was emitted when the given Numbered Portfolio was created. This requires Polymesh GraphQL Middleware Service',
-  })
-  @ApiParam({
-    name: 'did',
-    description: 'The DID of the Identity whose Portfolio creation event is to be fetched',
-=======
     summary: 'Set Portfolio Custodian',
     description: 'This endpoint will set Custodian for the provided Portfolio of an Identity',
   })
   @ApiParam({
     name: 'did',
     description: 'The DID of the Identity who owns the Portfolio for which Custodian is to be set',
->>>>>>> 87fbef4d
     type: 'string',
     example: '0x0600000000000000000000000000000000000000000000000000000000000000',
   })
   @ApiParam({
     name: 'id',
     description:
-<<<<<<< HEAD
-      'The ID of the portfolio for which Portfolio creation event is to be fetched. Throws an error if default Portfolio (0) details are requested',
+      'The ID of the portfolio for which to set the Custodian. Use 0 for default Portfolio',
     type: 'string',
     example: '1',
-  })
-  @ApiOkResponse({
-    description: 'Details of event where the Numbered Portfolio was created',
-    type: SubsidyModel,
-  })
-  @ApiBadRequestResponse({
-    description: 'Event details for default Portfolio is requested',
-  })
-  @ApiNoContentResponse({
-    description: 'Data is not ready by the time it is requested',
-  })
-  @ApiNotFoundResponse({
-    description: "The Portfolio doesn't exist",
-  })
-  @Get('/identities/:did/portfolios/:id/created-at')
-  async createdAt(@Param() { did, id }: PortfolioDto, @Res() res: Response): Promise<void> {
-    const result = await this.portfoliosService.createdAt(did, id);
-
-    if (result) {
-      res.status(HttpStatus.OK).json(new EventIdentifierModel(result));
-    } else {
-      res.status(HttpStatus.NO_CONTENT).send({});
-    }
-=======
-      'The ID of the portfolio for which to set the Custodian. Use 0 for default Portfolio',
-    type: 'string',
-    example: '0x0600000000000000000000000000000000000000000000000000000000000000',
   })
   @ApiTransactionResponse({
     description: 'Information about the transaction',
@@ -299,6 +257,47 @@
     const result = await this.portfoliosService.setCustodian(did, id, setCustodianParams);
 
     return handleServiceResult(result);
->>>>>>> 87fbef4d
+  }
+
+  @ApiOperation({
+    summary: 'Get Portfolio creation event data',
+    description:
+      'The endpoint retrieves the identifier data (block number, date and event index) of the event that was emitted when the given Numbered Portfolio was created. This requires Polymesh GraphQL Middleware Service',
+  })
+  @ApiParam({
+    name: 'did',
+    description: 'The DID of the Identity whose Portfolio creation event is to be fetched',
+    type: 'string',
+    example: '0x0600000000000000000000000000000000000000000000000000000000000000',
+  })
+  @ApiParam({
+    name: 'id',
+    description:
+      'The ID of the portfolio for which Portfolio creation event is to be fetched. Throws an error if default Portfolio (0) details are requested',
+    type: 'string',
+    example: '1',
+  })
+  @ApiOkResponse({
+    description: 'Details of event where the Numbered Portfolio was created',
+    type: SubsidyModel,
+  })
+  @ApiBadRequestResponse({
+    description: 'Event details for default Portfolio is requested',
+  })
+  @ApiNoContentResponse({
+    description: 'Data is not ready by the time it is requested',
+  })
+  @ApiNotFoundResponse({
+    description: "The Portfolio doesn't exist",
+  })
+  @Get('/identities/:did/portfolios/:id/created-at')
+  async createdAt(@Param() { did, id }: PortfolioDto, @Res() res: Response): Promise<void> {
+    const result = await this.portfoliosService.createdAt(did, id);
+
+    if (result) {
+      res.status(HttpStatus.OK).json(new EventIdentifierModel(result));
+    } else {
+      res.status(HttpStatus.NO_CONTENT).send({});
+    }
   }
 }