/* eslint-disable import/first */
const mockIsPolymeshTransaction = jest.fn();

import { Test, TestingModule } from '@nestjs/testing';
import { BigNumber } from '@polymeshassociation/polymesh-sdk';
import { TxTags } from '@polymeshassociation/polymesh-sdk/types';

import { IdentitiesService } from '~/identities/identities.service';
import { POLYMESH_API } from '~/polymesh/polymesh.consts';
import { PolymeshModule } from '~/polymesh/polymesh.module';
import { PolymeshService } from '~/polymesh/polymesh.service';
import { PortfolioDto } from '~/portfolios/dto/portfolio.dto';
import { SetCustodianDto } from '~/portfolios/dto/set-custodian.dto';
import { PortfoliosService } from '~/portfolios/portfolios.service';
import { testValues } from '~/test-utils/consts';
import {
  createMockResultSet,
  MockIdentity,
  MockPolymesh,
  MockPortfolio,
  MockTransaction,
} from '~/test-utils/mocks';
import {
  MockIdentitiesService,
  mockTransactionsProvider,
  MockTransactionsService,
} from '~/test-utils/service-mocks';
import * as transactionsUtilModule from '~/transactions/transactions.util';

const { signer, did } = testValues;

jest.mock('@polymeshassociation/polymesh-sdk/utils', () => ({
  ...jest.requireActual('@polymeshassociation/polymesh-sdk/utils'),
  isPolymeshTransaction: mockIsPolymeshTransaction,
}));

describe('PortfoliosService', () => {
  let service: PortfoliosService;

  const mockIdentitiesService = new MockIdentitiesService();

  let polymeshService: PolymeshService;
  let mockPolymeshApi: MockPolymesh;
  let mockTransactionsService: MockTransactionsService;

  beforeEach(async () => {
    mockPolymeshApi = new MockPolymesh();
    mockTransactionsService = mockTransactionsProvider.useValue;

    const module: TestingModule = await Test.createTestingModule({
      imports: [PolymeshModule],
      providers: [PortfoliosService, IdentitiesService, mockTransactionsProvider],
    })
      .overrideProvider(POLYMESH_API)
      .useValue(mockPolymeshApi)
      .overrideProvider(IdentitiesService)
      .useValue(mockIdentitiesService)
      .compile();

    service = module.get<PortfoliosService>(PortfoliosService);
    polymeshService = module.get<PolymeshService>(PolymeshService);

    mockIsPolymeshTransaction.mockReturnValue(true);
  });

  afterAll(() => {
    mockIsPolymeshTransaction.mockReset();
  });

  afterEach(async () => {
    await polymeshService.close();
  });

  it('should be defined', () => {
    expect(service).toBeDefined();
  });

  describe('findAllByOwner', () => {
    it('should return a list of Portfolios for a given DID', async () => {
      const mockIdentity = new MockIdentity();
      const mockPortfolios = [
        {
          name: 'Default',
          assetBalances: [
            {
              ticker: 'TICKER',
            },
          ],
        },
        {
          id: new BigNumber(1),
          name: 'TEST',
          assetBalances: [],
        },
      ];
      mockIdentity.portfolios.getPortfolios.mockResolvedValue(mockPortfolios);
      mockIdentitiesService.findOne.mockReturnValue(mockIdentity);
      const result = await service.findAllByOwner(did);
      expect(result).toEqual(mockPortfolios);
    });
  });

  describe('findOne', () => {
    it('should return the Portfolio if it exists', async () => {
      const mockIdentity = new MockIdentity();
      const mockPortfolio = {
        name: 'Growth',
        id: new BigNumber(1),
        assetBalances: [],
      };
      const owner = '0x6000';
      mockIdentity.portfolios.getPortfolio.mockResolvedValue(mockPortfolio);
      mockIdentitiesService.findOne.mockReturnValue(mockIdentity);
      const result = await service.findOne(owner, new BigNumber(1));
      expect(result).toEqual({
        id: new BigNumber(1),
        name: 'Growth',
        assetBalances: [],
      });
    });

    describe('otherwise', () => {
      it('should call the handleSdkError method and throw an error', async () => {
        const mockError = new Error('foo');
        const mockIdentity = new MockIdentity();
        const owner = '0x6000';
        mockIdentity.portfolios.getPortfolio.mockRejectedValue(mockError);

        mockIdentitiesService.findOne.mockReturnValue(mockIdentity);

        const handleSdkErrorSpy = jest.spyOn(transactionsUtilModule, 'handleSdkError');

        await expect(() => service.findOne(owner, new BigNumber(2))).rejects.toThrowError();

        expect(handleSdkErrorSpy).toHaveBeenCalledWith(mockError);
      });
    });
  });

  describe('moveAssets', () => {
    it('should run a moveFunds procedure and return the queue results', async () => {
      const findOneSpy = jest.spyOn(service, 'findOne');
      const mockPortfolio = new MockPortfolio();
      // eslint-disable-next-line @typescript-eslint/no-explicit-any
      findOneSpy.mockResolvedValue(mockPortfolio as any);
      const transaction = {
        blockHash: '0x1',
        txHash: '0x2',
        blockNumber: new BigNumber(1),
        tag: TxTags.portfolio.MovePortfolioFunds,
      };
      const mockTransaction = new MockTransaction(transaction);
      mockTransactionsService.submit.mockResolvedValue({ transactions: [mockTransaction] });

      const body = {
        signer: '0x6000',
        to: new BigNumber(2),
        from: new BigNumber(0),
        items: [
          {
            ticker: 'TICKER',
            amount: new BigNumber(123),
          },
        ],
      };

      const result = await service.moveAssets('0x6000', body);
      expect(result).toEqual({
        result: undefined,
        transactions: [mockTransaction],
      });
      expect(mockTransactionsService.submit).toHaveBeenCalledWith(
        mockPortfolio.moveFunds,
        {
          to: new BigNumber(2),
          items: [
            {
              amount: new BigNumber(123),
              asset: 'TICKER',
              memo: undefined,
            },
          ],
        },
        { signer: '0x6000' }
      );
    });
  });

  describe('createPortfolio', () => {
    it('should create a Portfolio and return the queue results', async () => {
      const mockPortfolio = new MockPortfolio();
      const transaction = {
        blockHash: '0x1',
        txHash: '0x2',
        blockNumber: new BigNumber(1),
        tag: TxTags.portfolio.CreatePortfolio,
      };
      const mockTransaction = new MockTransaction(transaction);
      mockTransaction.run.mockResolvedValue(mockPortfolio);

      mockTransactionsService.submit.mockResolvedValue({
        result: mockPortfolio,
        transactions: [mockTransaction],
      });

      const body = {
        signer: '0x6000',
        name: 'FOLIO-1',
      };

      const result = await service.createPortfolio(body);
      expect(result).toEqual({
        result: mockPortfolio,
        transactions: [mockTransaction],
      });
    });
  });

  describe('deletePortfolio', () => {
    describe('otherwise', () => {
      it('should return the transaction details', async () => {
        const transaction = {
          blockHash: '0x1',
          txHash: '0x2',
          blockNumber: new BigNumber(1),
          tag: TxTags.portfolio.DeletePortfolio,
        };
        const mockTransaction = new MockTransaction(transaction);

        const mockIdentity = new MockIdentity();
        mockIdentitiesService.findOne.mockResolvedValue(mockIdentity);
        mockIdentity.portfolios.delete.mockResolvedValue(mockTransaction);

        const portfolio = new PortfolioDto({
          id: new BigNumber(1),
          did,
        });

        mockTransactionsService.submit.mockResolvedValue({
          result: undefined,
          transactions: [mockTransaction],
        });

        const result = await service.deletePortfolio(portfolio, { signer });
        expect(result).toEqual({
          result: undefined,
          transactions: [mockTransaction],
        });
      });
    });
  });

<<<<<<< HEAD
  describe('setCustodian', () => {
    it('should return the transaction details', async () => {
      const transaction = {
        blockHash: '0x1',
        txHash: '0x2',
        blockNumber: new BigNumber(1),
        tag: TxTags.identity.AddAuthorization,
      };
      const mockTransaction = new MockTransaction(transaction);
      const mockPortfolio = new MockPortfolio();
      const mockIdentity = new MockIdentity();

      mockIdentitiesService.findOne.mockResolvedValue(mockIdentity);
      mockIdentity.portfolios.getPortfolio.mockResolvedValue(mockPortfolio);
      mockPortfolio.setCustodian.mockResolvedValue(mockTransaction);

      const custodianParams: SetCustodianDto = {
        target: did,
        signer,
      };

      mockTransactionsService.submit.mockResolvedValue({
        result: undefined,
        transactions: [mockTransaction],
      });

      const result = await service.setCustodian(did, mockPortfolio.id, custodianParams);

      expect(result).toEqual({
        result: undefined,
        transactions: [mockTransaction],
      });
=======
  describe('getCustodiedPortfolios', () => {
    it('should return a paginated list of custodied Portfolios for a given DID', async () => {
      const mockIdentity = new MockIdentity();
      const mockPortfolios = [
        {
          name: 'Default',
          assetBalances: [
            {
              ticker: 'TICKER',
            },
          ],
        },
        {
          id: new BigNumber(1),
          name: 'TEST',
          assetBalances: [],
        },
      ];
      const resultSet = createMockResultSet(mockPortfolios);

      mockIdentity.portfolios.getCustodiedPortfolios.mockResolvedValue(resultSet);
      mockIdentitiesService.findOne.mockReturnValue(mockIdentity);
      const result = await service.getCustodiedPortfolios(did, {
        size: new BigNumber(10),
        start: '0',
      });
      expect(result).toEqual(resultSet);
>>>>>>> b9cc427d
    });
  });
});<|MERGE_RESOLUTION|>--- conflicted
+++ resolved
@@ -250,7 +250,36 @@
     });
   });
 
-<<<<<<< HEAD
+  describe('getCustodiedPortfolios', () => {
+    it('should return a paginated list of custodied Portfolios for a given DID', async () => {
+      const mockIdentity = new MockIdentity();
+      const mockPortfolios = [
+        {
+          name: 'Default',
+          assetBalances: [
+            {
+              ticker: 'TICKER',
+            },
+          ],
+        },
+        {
+          id: new BigNumber(1),
+          name: 'TEST',
+          assetBalances: [],
+        },
+      ];
+      const resultSet = createMockResultSet(mockPortfolios);
+
+      mockIdentity.portfolios.getCustodiedPortfolios.mockResolvedValue(resultSet);
+      mockIdentitiesService.findOne.mockReturnValue(mockIdentity);
+      const result = await service.getCustodiedPortfolios(did, {
+        size: new BigNumber(10),
+        start: '0',
+      });
+      expect(result).toEqual(resultSet);
+    });
+  });
+
   describe('setCustodian', () => {
     it('should return the transaction details', async () => {
       const transaction = {
@@ -283,35 +312,6 @@
         result: undefined,
         transactions: [mockTransaction],
       });
-=======
-  describe('getCustodiedPortfolios', () => {
-    it('should return a paginated list of custodied Portfolios for a given DID', async () => {
-      const mockIdentity = new MockIdentity();
-      const mockPortfolios = [
-        {
-          name: 'Default',
-          assetBalances: [
-            {
-              ticker: 'TICKER',
-            },
-          ],
-        },
-        {
-          id: new BigNumber(1),
-          name: 'TEST',
-          assetBalances: [],
-        },
-      ];
-      const resultSet = createMockResultSet(mockPortfolios);
-
-      mockIdentity.portfolios.getCustodiedPortfolios.mockResolvedValue(resultSet);
-      mockIdentitiesService.findOne.mockReturnValue(mockIdentity);
-      const result = await service.getCustodiedPortfolios(did, {
-        size: new BigNumber(10),
-        start: '0',
-      });
-      expect(result).toEqual(resultSet);
->>>>>>> b9cc427d
     });
   });
 });