/* eslint-disable import/first */
const mockIsPolymeshTransaction = jest.fn();

import { Test, TestingModule } from '@nestjs/testing';
import { BigNumber } from '@polymeshassociation/polymesh-sdk';
import { TxTags } from '@polymeshassociation/polymesh-sdk/types';

import { IdentitiesService } from '~/identities/identities.service';
import { POLYMESH_API } from '~/polymesh/polymesh.consts';
import { PolymeshModule } from '~/polymesh/polymesh.module';
import { PolymeshService } from '~/polymesh/polymesh.service';
import { PortfolioDto } from '~/portfolios/dto/portfolio.dto';
import { PortfoliosService } from '~/portfolios/portfolios.service';
import { testValues } from '~/test-utils/consts';
import {
  createMockResultSet,
  MockIdentity,
  MockPolymesh,
  MockPortfolio,
  MockTransaction,
} from '~/test-utils/mocks';
import {
  MockIdentitiesService,
  mockTransactionsProvider,
  MockTransactionsService,
} from '~/test-utils/service-mocks';
import * as transactionsUtilModule from '~/transactions/transactions.util';

const { signer, did } = testValues;

jest.mock('@polymeshassociation/polymesh-sdk/utils', () => ({
  ...jest.requireActual('@polymeshassociation/polymesh-sdk/utils'),
  isPolymeshTransaction: mockIsPolymeshTransaction,
}));

describe('PortfoliosService', () => {
  let service: PortfoliosService;

  const mockIdentitiesService = new MockIdentitiesService();

  let polymeshService: PolymeshService;
  let mockPolymeshApi: MockPolymesh;
  let mockTransactionsService: MockTransactionsService;

  beforeEach(async () => {
    mockPolymeshApi = new MockPolymesh();
    mockTransactionsService = mockTransactionsProvider.useValue;

    const module: TestingModule = await Test.createTestingModule({
      imports: [PolymeshModule],
      providers: [PortfoliosService, IdentitiesService, mockTransactionsProvider],
    })
      .overrideProvider(POLYMESH_API)
      .useValue(mockPolymeshApi)
      .overrideProvider(IdentitiesService)
      .useValue(mockIdentitiesService)
      .compile();

    service = module.get<PortfoliosService>(PortfoliosService);
    polymeshService = module.get<PolymeshService>(PolymeshService);

    mockIsPolymeshTransaction.mockReturnValue(true);
  });

  afterAll(() => {
    mockIsPolymeshTransaction.mockReset();
  });

  afterEach(async () => {
    await polymeshService.close();
  });

  it('should be defined', () => {
    expect(service).toBeDefined();
  });

  describe('findAllByOwner', () => {
    it('should return a list of Portfolios for a given DID', async () => {
      const mockIdentity = new MockIdentity();
      const mockPortfolios = [
        {
          name: 'Default',
          assetBalances: [
            {
              ticker: 'TICKER',
            },
          ],
        },
        {
          id: new BigNumber(1),
          name: 'TEST',
          assetBalances: [],
        },
      ];
      mockIdentity.portfolios.getPortfolios.mockResolvedValue(mockPortfolios);
      mockIdentitiesService.findOne.mockReturnValue(mockIdentity);
      const result = await service.findAllByOwner(did);
      expect(result).toEqual(mockPortfolios);
    });
  });

  describe('findOne', () => {
    it('should return the Portfolio if it exists', async () => {
      const mockIdentity = new MockIdentity();
      const mockPortfolio = {
        name: 'Growth',
        id: new BigNumber(1),
        assetBalances: [],
      };
      const owner = '0x6000';
      mockIdentity.portfolios.getPortfolio.mockResolvedValue(mockPortfolio);
      mockIdentitiesService.findOne.mockReturnValue(mockIdentity);
      const result = await service.findOne(owner, new BigNumber(1));
      expect(result).toEqual({
        id: new BigNumber(1),
        name: 'Growth',
        assetBalances: [],
      });
    });

    describe('otherwise', () => {
      it('should call the handleSdkError method and throw an error', async () => {
        const mockError = new Error('foo');
        const mockIdentity = new MockIdentity();
        const owner = '0x6000';
        mockIdentity.portfolios.getPortfolio.mockRejectedValue(mockError);

        mockIdentitiesService.findOne.mockReturnValue(mockIdentity);

        const handleSdkErrorSpy = jest.spyOn(transactionsUtilModule, 'handleSdkError');

        await expect(() => service.findOne(owner, new BigNumber(2))).rejects.toThrowError();

        expect(handleSdkErrorSpy).toHaveBeenCalledWith(mockError);
      });
    });
  });

  describe('moveAssets', () => {
    it('should run a moveFunds procedure and return the queue results', async () => {
      const findOneSpy = jest.spyOn(service, 'findOne');
      const mockPortfolio = new MockPortfolio();
      // eslint-disable-next-line @typescript-eslint/no-explicit-any
      findOneSpy.mockResolvedValue(mockPortfolio as any);
      const transaction = {
        blockHash: '0x1',
        txHash: '0x2',
        blockNumber: new BigNumber(1),
        tag: TxTags.portfolio.MovePortfolioFunds,
      };
      const mockTransaction = new MockTransaction(transaction);
      mockTransactionsService.submit.mockResolvedValue({ transactions: [mockTransaction] });

      const body = {
        signer: '0x6000',
        to: new BigNumber(2),
        from: new BigNumber(0),
        items: [
          {
            ticker: 'TICKER',
            amount: new BigNumber(123),
          },
        ],
      };

      const result = await service.moveAssets('0x6000', body);
      expect(result).toEqual({
        result: undefined,
        transactions: [mockTransaction],
      });
      expect(mockTransactionsService.submit).toHaveBeenCalledWith(
        mockPortfolio.moveFunds,
        {
          to: new BigNumber(2),
          items: [
            {
              amount: new BigNumber(123),
              asset: 'TICKER',
              memo: undefined,
            },
          ],
        },
        { signer: '0x6000' }
      );
    });
  });

  describe('createPortfolio', () => {
    it('should create a Portfolio and return the queue results', async () => {
      const mockPortfolio = new MockPortfolio();
      const transaction = {
        blockHash: '0x1',
        txHash: '0x2',
        blockNumber: new BigNumber(1),
        tag: TxTags.portfolio.CreatePortfolio,
      };
      const mockTransaction = new MockTransaction(transaction);
      mockTransaction.run.mockResolvedValue(mockPortfolio);

      mockTransactionsService.submit.mockResolvedValue({
        result: mockPortfolio,
        transactions: [mockTransaction],
      });

      const body = {
        signer: '0x6000',
        name: 'FOLIO-1',
      };

      const result = await service.createPortfolio(body);
      expect(result).toEqual({
        result: mockPortfolio,
        transactions: [mockTransaction],
      });
    });
  });

  describe('deletePortfolio', () => {
    describe('otherwise', () => {
      it('should return the transaction details', async () => {
        const transaction = {
          blockHash: '0x1',
          txHash: '0x2',
          blockNumber: new BigNumber(1),
          tag: TxTags.portfolio.DeletePortfolio,
        };
        const mockTransaction = new MockTransaction(transaction);

        const mockIdentity = new MockIdentity();
        mockIdentitiesService.findOne.mockResolvedValue(mockIdentity);
        mockIdentity.portfolios.delete.mockResolvedValue(mockTransaction);

        const portfolio = new PortfolioDto({
          id: new BigNumber(1),
          did,
        });

        mockTransactionsService.submit.mockResolvedValue({
          result: undefined,
          transactions: [mockTransaction],
        });

        const result = await service.deletePortfolio(portfolio, { signer });
        expect(result).toEqual({
          result: undefined,
          transactions: [mockTransaction],
        });
      });
    });
  });

<<<<<<< HEAD
  describe('createdAt', () => {
    it('should throw an error if default Portfolio details are requested', () =>
      expect(() => service.findOne(did, new BigNumber(0))).rejects.toThrowError());

    describe('otherwise', () => {
      it('should return the EventIdentifier details for a Portfolio', async () => {
        const mockResult = {
          blockNumber: new BigNumber('2719172'),
          blockHash: 'someHash',
          blockDate: new Date('2021-06-26T01:47:45.000Z'),
          eventIndex: new BigNumber(1),
        };
        const mockPortfolio = new MockPortfolio();
        mockPortfolio.createdAt.mockResolvedValue(mockResult);

        // eslint-disable-next-line @typescript-eslint/no-explicit-any
        jest.spyOn(service, 'findOne').mockResolvedValue(mockPortfolio as any);
        const result = await service.createdAt(did, new BigNumber(1));
        expect(result).toEqual(mockResult);
      });
=======
  describe('getCustodiedPortfolios', () => {
    it('should return a paginated list of custodied Portfolios for a given DID', async () => {
      const mockIdentity = new MockIdentity();
      const mockPortfolios = [
        {
          name: 'Default',
          assetBalances: [
            {
              ticker: 'TICKER',
            },
          ],
        },
        {
          id: new BigNumber(1),
          name: 'TEST',
          assetBalances: [],
        },
      ];
      const resultSet = createMockResultSet(mockPortfolios);

      mockIdentity.portfolios.getCustodiedPortfolios.mockResolvedValue(resultSet);
      mockIdentitiesService.findOne.mockReturnValue(mockIdentity);
      const result = await service.getCustodiedPortfolios(did, {
        size: new BigNumber(10),
        start: '0',
      });
      expect(result).toEqual(resultSet);
>>>>>>> 8eeb3936
    });
  });
});<|MERGE_RESOLUTION|>--- conflicted
+++ resolved
@@ -249,7 +249,36 @@
     });
   });
 
-<<<<<<< HEAD
+  describe('getCustodiedPortfolios', () => {
+    it('should return a paginated list of custodied Portfolios for a given DID', async () => {
+      const mockIdentity = new MockIdentity();
+      const mockPortfolios = [
+        {
+          name: 'Default',
+          assetBalances: [
+            {
+              ticker: 'TICKER',
+            },
+          ],
+        },
+        {
+          id: new BigNumber(1),
+          name: 'TEST',
+          assetBalances: [],
+        },
+      ];
+      const resultSet = createMockResultSet(mockPortfolios);
+
+      mockIdentity.portfolios.getCustodiedPortfolios.mockResolvedValue(resultSet);
+      mockIdentitiesService.findOne.mockReturnValue(mockIdentity);
+      const result = await service.getCustodiedPortfolios(did, {
+        size: new BigNumber(10),
+        start: '0',
+      });
+      expect(result).toEqual(resultSet);
+    });
+  });
+
   describe('createdAt', () => {
     it('should throw an error if default Portfolio details are requested', () =>
       expect(() => service.findOne(did, new BigNumber(0))).rejects.toThrowError());
@@ -270,35 +299,6 @@
         const result = await service.createdAt(did, new BigNumber(1));
         expect(result).toEqual(mockResult);
       });
-=======
-  describe('getCustodiedPortfolios', () => {
-    it('should return a paginated list of custodied Portfolios for a given DID', async () => {
-      const mockIdentity = new MockIdentity();
-      const mockPortfolios = [
-        {
-          name: 'Default',
-          assetBalances: [
-            {
-              ticker: 'TICKER',
-            },
-          ],
-        },
-        {
-          id: new BigNumber(1),
-          name: 'TEST',
-          assetBalances: [],
-        },
-      ];
-      const resultSet = createMockResultSet(mockPortfolios);
-
-      mockIdentity.portfolios.getCustodiedPortfolios.mockResolvedValue(resultSet);
-      mockIdentitiesService.findOne.mockReturnValue(mockIdentity);
-      const result = await service.getCustodiedPortfolios(did, {
-        size: new BigNumber(10),
-        start: '0',
-      });
-      expect(result).toEqual(resultSet);
->>>>>>> 8eeb3936
     });
   });
 });