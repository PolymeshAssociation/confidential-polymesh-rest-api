--- conflicted
+++ resolved
@@ -280,7 +280,41 @@
     });
   });
 
-<<<<<<< HEAD
+  describe('setCustodian', () => {
+    it('should return the transaction details', async () => {
+      const transaction = {
+        blockHash: '0x1',
+        txHash: '0x2',
+        blockNumber: new BigNumber(1),
+        tag: TxTags.identity.AddAuthorization,
+      };
+      const mockTransaction = new MockTransaction(transaction);
+      const mockPortfolio = new MockPortfolio();
+      const mockIdentity = new MockIdentity();
+
+      mockIdentitiesService.findOne.mockResolvedValue(mockIdentity);
+      mockIdentity.portfolios.getPortfolio.mockResolvedValue(mockPortfolio);
+      mockPortfolio.setCustodian.mockResolvedValue(mockTransaction);
+
+      const custodianParams: SetCustodianDto = {
+        target: did,
+        signer,
+      };
+
+      mockTransactionsService.submit.mockResolvedValue({
+        result: undefined,
+        transactions: [mockTransaction],
+      });
+
+      const result = await service.setCustodian(did, mockPortfolio.id, custodianParams);
+
+      expect(result).toEqual({
+        result: undefined,
+        transactions: [mockTransaction],
+      });
+    });
+  });
+
   describe('createdAt', () => {
     it('should throw an error if default Portfolio details are requested', () =>
       expect(() => service.findOne(did, new BigNumber(0))).rejects.toThrowError());
@@ -300,39 +334,6 @@
         jest.spyOn(service, 'findOne').mockResolvedValue(mockPortfolio as any);
         const result = await service.createdAt(did, new BigNumber(1));
         expect(result).toEqual(mockResult);
-=======
-  describe('setCustodian', () => {
-    it('should return the transaction details', async () => {
-      const transaction = {
-        blockHash: '0x1',
-        txHash: '0x2',
-        blockNumber: new BigNumber(1),
-        tag: TxTags.identity.AddAuthorization,
-      };
-      const mockTransaction = new MockTransaction(transaction);
-      const mockPortfolio = new MockPortfolio();
-      const mockIdentity = new MockIdentity();
-
-      mockIdentitiesService.findOne.mockResolvedValue(mockIdentity);
-      mockIdentity.portfolios.getPortfolio.mockResolvedValue(mockPortfolio);
-      mockPortfolio.setCustodian.mockResolvedValue(mockTransaction);
-
-      const custodianParams: SetCustodianDto = {
-        target: did,
-        signer,
-      };
-
-      mockTransactionsService.submit.mockResolvedValue({
-        result: undefined,
-        transactions: [mockTransaction],
-      });
-
-      const result = await service.setCustodian(did, mockPortfolio.id, custodianParams);
-
-      expect(result).toEqual({
-        result: undefined,
-        transactions: [mockTransaction],
->>>>>>> 87fbef4d
       });
     });
   });
