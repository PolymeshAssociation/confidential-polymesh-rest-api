import { Test, TestingModule } from '@nestjs/testing';
import { BigNumber } from '@polymathnetwork/polymesh-sdk';

import { IdentitiesService } from '~/identities/identities.service';
import { PortfoliosService } from '~/portfolios/portfolios.service';
<<<<<<< HEAD
import { MockIdentityClass, MockPolymeshClass } from '~/test-utils/mocks';
=======
import { MockIdentityClass } from '~/test-utils/mocks';
>>>>>>> 89cd69bd

describe('PortfoliosService', () => {
  let service: PortfoliosService;
  const mockIdentitiesService = {
    findOne: jest.fn(),
  };

  beforeEach(async () => {
    const module: TestingModule = await Test.createTestingModule({
      imports: [],
      providers: [PortfoliosService, IdentitiesService],
    })
      .overrideProvider(IdentitiesService)
      .useValue(mockIdentitiesService)
      .compile();

    service = module.get<PortfoliosService>(PortfoliosService);
  });

  it('should be defined', () => {
    expect(service).toBeDefined();
  });

  describe('findAllByOwner', () => {
    it('should return a list of Portfolios for a given DID', async () => {
      const mockIdentity = new MockIdentityClass();
      const did = '0x6'.padEnd(66, '0');
      const mockPortfolios = [
        {
          name: 'Default',
          tokenBalances: [
            {
              ticker: 'TICKER',
            },
          ],
        },
        {
          id: new BigNumber(1),
          name: 'TEST',
          tokenBalances: [],
        },
      ];
      mockIdentity.portfolios.getPortfolios.mockResolvedValue(mockPortfolios);
      mockIdentitiesService.findOne.mockReturnValue(mockIdentity);
      const result = await service.findAllByOwner(did);
      expect(result).toEqual(mockPortfolios);
    });
  });
});<|MERGE_RESOLUTION|>--- conflicted
+++ resolved
@@ -3,11 +3,7 @@
 
 import { IdentitiesService } from '~/identities/identities.service';
 import { PortfoliosService } from '~/portfolios/portfolios.service';
-<<<<<<< HEAD
-import { MockIdentityClass, MockPolymeshClass } from '~/test-utils/mocks';
-=======
 import { MockIdentityClass } from '~/test-utils/mocks';
->>>>>>> 89cd69bd
 
 describe('PortfoliosService', () => {
   let service: PortfoliosService;
