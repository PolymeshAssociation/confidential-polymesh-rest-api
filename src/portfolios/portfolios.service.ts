--- conflicted
+++ resolved
@@ -136,7 +136,6 @@
     );
   }
 
-<<<<<<< HEAD
   public async getTransactions(
     did: string,
     portfolioId: BigNumber,
@@ -146,7 +145,8 @@
     const portfolio = await this.findOne(did, portfolioId);
 
     return portfolio.getTransactionHistory({ account, ticker });
-=======
+  }
+
   public async quitCustody(
     did: string,
     id: BigNumber,
@@ -155,6 +155,5 @@
     const portfolio = await this.findOne(did, id);
 
     return this.transactionsService.submit(portfolio.quitCustody, {}, args);
->>>>>>> 07da1a66
   }
 }