--- conflicted
+++ resolved
@@ -128,19 +128,24 @@
     });
   });
 
-<<<<<<< HEAD
   describe('withdrawAffirmation', () => {
     it('should withdraw affirmation from an instruction and return the data returned by the service', async () => {
       mockSettlementsService.withdrawAffirmation.mockResolvedValue(txResult);
 
       const result = await controller.withdrawAffirmation(
-=======
+        { id: new BigNumber(3) },
+        { signer: 'signer' }
+      );
+
+      expect(result).toEqual(txResult);
+    });
+  });
+
   describe('rescheduleInstruction', () => {
     it('should reschedule a failed instruction and return the data returned by the service', async () => {
       mockSettlementsService.rescheduleInstruction.mockResolvedValue(txResult);
 
       const result = await controller.rescheduleInstruction(
->>>>>>> 2499710f
         { id: new BigNumber(3) },
         { signer: 'signer' }
       );
