<<<<<<< HEAD
import { Body, Controller, Get, Param, Post, Query } from '@nestjs/common';
=======
import { Body, Controller, Get, HttpStatus, Param, Post, Query } from '@nestjs/common';
>>>>>>> 2499710f
import {
  ApiNotFoundResponse,
  ApiOkResponse,
  ApiOperation,
  ApiParam,
  ApiQuery,
  ApiTags,
} from '@nestjs/swagger';
import { Instruction, Venue } from '@polymeshassociation/polymesh-sdk/types';

import {
  ApiArrayResponse,
  ApiTransactionFailedResponse,
  ApiTransactionResponse,
} from '~/common/decorators/swagger';
import { IdParamsDto } from '~/common/dto/id-params.dto';
import { PaginatedParamsDto } from '~/common/dto/paginated-params.dto';
import { TransactionBaseDto } from '~/common/dto/transaction-base-dto';
import { PaginatedResultsModel } from '~/common/models/paginated-results.model';
import { TransactionQueueModel } from '~/common/models/transaction-queue.model';
import { handleServiceResult, TransactionResolver, TransactionResponseModel } from '~/common/utils';
import { PortfolioDto } from '~/portfolios/dto/portfolio.dto';
import { CreateInstructionDto } from '~/settlements/dto/create-instruction.dto';
import { CreateVenueDto } from '~/settlements/dto/create-venue.dto';
import { LegValidationParamsDto } from '~/settlements/dto/leg-validation-params.dto';
import { ModifyVenueDto } from '~/settlements/dto/modify-venue.dto';
import { CreatedInstructionModel } from '~/settlements/models/created-instruction.model';
import { CreatedVenueModel } from '~/settlements/models/created-venue.model';
import { InstructionAffirmationModel } from '~/settlements/models/instruction-affirmation.model';
import { InstructionModel } from '~/settlements/models/instruction.model';
import { TransferBreakdownModel } from '~/settlements/models/transfer-breakdown.model';
import { VenueDetailsModel } from '~/settlements/models/venue-details.model';
import { SettlementsService } from '~/settlements/settlements.service';
import { createInstructionModel } from '~/settlements/settlements.util';

@ApiTags('settlements')
@Controller()
export class SettlementsController {
  constructor(private readonly settlementsService: SettlementsService) {}

  @ApiTags('instructions')
  @ApiOperation({
    summary: 'Fetch Instruction details',
    description: 'This endpoint will provide the details of the Instruction',
  })
  @ApiParam({
    name: 'id',
    description: 'The ID of the Instruction',
    type: 'string',
    example: '123',
  })
  @ApiOkResponse({
    description: 'Details of the Instruction',
    type: InstructionModel,
  })
  @ApiNotFoundResponse({
    description: 'The Instruction with the given ID was not found',
  })
  @Get('instructions/:id')
  public async getInstruction(@Param() { id }: IdParamsDto): Promise<InstructionModel> {
    const instruction = await this.settlementsService.findInstruction(id);
    return createInstructionModel(instruction);
  }

  @ApiTags('venues', 'instructions')
  @ApiOperation({
    summary: 'Create a new Instruction',
  })
  @ApiParam({
    name: 'id',
    description: 'The ID of the Venue through which Settlement will be handled',
    type: 'string',
    example: '123',
  })
  @ApiOkResponse({
    description: 'The ID of the newly created Instruction',
    type: CreatedInstructionModel,
  })
  @Post('venues/:id/instructions/create')
  public async createInstruction(
    @Param() { id }: IdParamsDto,
    @Body() createInstructionDto: CreateInstructionDto
  ): Promise<TransactionResponseModel> {
    const serviceResult = await this.settlementsService.createInstruction(id, createInstructionDto);

    const resolver: TransactionResolver<Instruction> = ({
      result: instruction,
      transactions,
      details,
    }) =>
      new CreatedInstructionModel({
        instruction,
        details,
        transactions,
      });

    return handleServiceResult(serviceResult, resolver);
  }

  @ApiTags('instructions')
  @ApiOperation({
    summary: 'Affirm an existing Instruction',
    description:
      'This endpoint will affirm a pending Instruction. All owners of involved portfolios must affirm for the Instruction to be executed',
  })
  @ApiParam({
    name: 'id',
    description: 'The ID of the Instruction to be affirmed',
    type: 'string',
    example: '123',
  })
  @ApiOkResponse({
    description: 'Details of the transaction',
    type: TransactionQueueModel,
  })
  @Post('instructions/:id/affirm')
  public async affirmInstruction(
    @Param() { id }: IdParamsDto,
    @Body() signerDto: TransactionBaseDto
  ): Promise<TransactionResponseModel> {
    const result = await this.settlementsService.affirmInstruction(id, signerDto);
    return handleServiceResult(result);
  }

  @ApiTags('instructions')
  @ApiOperation({
    summary: 'Reject an existing Instruction',
    description: 'This endpoint will reject a pending Instruction',
  })
  @ApiParam({
    name: 'id',
    description: 'The ID of the Instruction to be rejected',
    type: 'string',
    example: '123',
  })
  @ApiOkResponse({
    description: 'Details of the transaction',
    type: TransactionQueueModel,
  })
  @Post('instructions/:id/reject')
  public async rejectInstruction(
    @Param() { id }: IdParamsDto,
    @Body() signerDto: TransactionBaseDto
  ): Promise<TransactionResponseModel> {
    const result = await this.settlementsService.rejectInstruction(id, signerDto);
    return handleServiceResult(result);
  }

  @ApiTags('instructions')
  @ApiOperation({
<<<<<<< HEAD
    summary: 'Withdraw affirmation from an existing Instruction',
    description: 'This endpoint will withdraw an affirmation from an Instruction',
  })
  @ApiParam({
    name: 'id',
    description: 'The ID of the Instruction from which to withdraw the affirmation',
=======
    summary: 'Reschedule a failed Instruction',
    description: 'This endpoint will reschedule a failed Instruction',
  })
  @ApiParam({
    name: 'id',
    description: 'The ID of the Instruction to be rescheduled',
>>>>>>> 2499710f
    type: 'string',
    example: '123',
  })
  @ApiOkResponse({
    description: 'Details of the transaction',
    type: TransactionQueueModel,
  })
<<<<<<< HEAD
  @ApiNotFoundResponse({
    description: 'The requested Instruction was not found',
  })
  @Post('instructions/:id/withdraw')
  public async withdrawAffirmation(
    @Param() { id }: IdParamsDto,
    @Body() signerDto: TransactionBaseDto
  ): Promise<TransactionResponseModel> {
    const result = await this.settlementsService.withdrawAffirmation(id, signerDto);
=======
  @ApiTransactionFailedResponse({
    [HttpStatus.UNPROCESSABLE_ENTITY]: [
      'Only transaction with status code `Failed` can be rescheduled',
    ],
    [HttpStatus.NOT_FOUND]: ['The Instruction with the given ID was not found'],
  })
  @Post('instructions/:id/reschedule')
  public async rescheduleInstruction(
    @Param() { id }: IdParamsDto,
    @Body() signerDto: TransactionBaseDto
  ): Promise<TransactionResponseModel> {
    const result = await this.settlementsService.rescheduleInstruction(id, signerDto);
>>>>>>> 2499710f

    return handleServiceResult(result);
  }

  @ApiTags('instructions')
  @ApiOperation({
    summary: 'List of affirmations',
    description:
      'This endpoint will provide the list of all affirmations generated by a Instruction',
  })
  @ApiParam({
    name: 'id',
    description: 'The ID of the Instruction whose affirmations are to be fetched',
    type: 'string',
    example: '123',
  })
  @ApiQuery({
    name: 'size',
    description: 'The number of affirmations to be fetched',
    type: 'string',
    required: false,
    example: '10',
  })
  @ApiQuery({
    name: 'start',
    description: 'Start index from which affirmations are to be fetched',
    type: 'string',
    required: false,
  })
  @ApiArrayResponse(InstructionAffirmationModel, {
    description: 'List of all affirmations related to the target Identity and their current status',
    paginated: true,
  })
  @Get('instructions/:id/affirmations')
  public async getAffirmations(
    @Param() { id }: IdParamsDto,
    @Query() { size, start }: PaginatedParamsDto
  ): Promise<PaginatedResultsModel<InstructionAffirmationModel>> {
    const { data, count, next } = await this.settlementsService.findAffirmations(
      id,
      size,
      start?.toString()
    );
    return new PaginatedResultsModel({
      results: data?.map(
        ({ identity, status }) =>
          new InstructionAffirmationModel({
            identity,
            status,
          })
      ),
      total: count,
      next,
    });
  }

  @ApiTags('venues')
  @ApiOperation({
    summary: 'Fetch details of a Venue',
    description: 'This endpoint will provide the basic details of a Venue',
  })
  @ApiParam({
    name: 'id',
    description: 'The ID of the Venue whose details are to be fetched',
    type: 'string',
    example: '123',
  })
  @ApiOkResponse({
    description: 'Details of the Venue',
    type: VenueDetailsModel,
  })
  @Get('venues/:id')
  public async getVenueDetails(@Param() { id }: IdParamsDto): Promise<VenueDetailsModel> {
    const venueDetails = await this.settlementsService.findVenueDetails(id);
    return new VenueDetailsModel(venueDetails);
  }

  @ApiTags('venues')
  @ApiOperation({
    summary: 'Create a Venue',
    description: 'This endpoint creates a new Venue',
  })
  @ApiTransactionResponse({
    description: 'Details about the newly created Venue',
    type: CreatedVenueModel,
  })
  @Post('/venues/create')
  public async createVenue(
    @Body() createVenueDto: CreateVenueDto
  ): Promise<TransactionResponseModel> {
    const serviceResult = await this.settlementsService.createVenue(createVenueDto);

    const resolver: TransactionResolver<Venue> = ({ result: venue, transactions, details }) =>
      new CreatedVenueModel({
        venue,
        details,
        transactions,
      });

    return handleServiceResult(serviceResult, resolver);
  }

  @ApiTags('venues')
  @ApiParam({
    type: 'string',
    name: 'id',
  })
  @ApiOperation({
    summary: "Modify a venue's details",
  })
  @Post('venues/:id/modify')
  public async modifyVenue(
    @Param() { id }: IdParamsDto,
    @Body() modifyVenueDto: ModifyVenueDto
  ): Promise<TransactionResponseModel> {
    const serviceResult = await this.settlementsService.modifyVenue(id, modifyVenueDto);
    return handleServiceResult(serviceResult);
  }

  @ApiTags('assets')
  @ApiOperation({
    summary: 'Check if a Leg meets the transfer requirements',
    description: 'This endpoint will provide transfer breakdown of an Asset transfer',
  })
  @ApiOkResponse({
    description:
      'Breakdown of every requirement that must be fulfilled for an Asset transfer to be executed successfully, and whether said requirement is met or not',
    type: TransferBreakdownModel,
  })
  @Get('leg-validations')
  public async validateLeg(
    @Query() { asset, amount, fromDid, fromPortfolio, toDid, toPortfolio }: LegValidationParamsDto
  ): Promise<TransferBreakdownModel> {
    const fromPortfolioLike = new PortfolioDto({
      did: fromDid,
      id: fromPortfolio,
    }).toPortfolioLike();
    const toPortfolioLike = new PortfolioDto({ did: toDid, id: toPortfolio }).toPortfolioLike();

    const transferBreakdown = await this.settlementsService.canTransfer(
      fromPortfolioLike,
      toPortfolioLike,
      asset,
      amount
    );

    return new TransferBreakdownModel(transferBreakdown);
  }
}<|MERGE_RESOLUTION|>--- conflicted
+++ resolved
@@ -1,8 +1,4 @@
-<<<<<<< HEAD
-import { Body, Controller, Get, Param, Post, Query } from '@nestjs/common';
-=======
 import { Body, Controller, Get, HttpStatus, Param, Post, Query } from '@nestjs/common';
->>>>>>> 2499710f
 import {
   ApiNotFoundResponse,
   ApiOkResponse,
@@ -153,21 +149,40 @@
 
   @ApiTags('instructions')
   @ApiOperation({
-<<<<<<< HEAD
     summary: 'Withdraw affirmation from an existing Instruction',
     description: 'This endpoint will withdraw an affirmation from an Instruction',
   })
   @ApiParam({
     name: 'id',
     description: 'The ID of the Instruction from which to withdraw the affirmation',
-=======
+    type: 'string',
+    example: '123',
+  })
+  @ApiOkResponse({
+    description: 'Details of the transaction',
+    type: TransactionQueueModel,
+  })
+  @ApiNotFoundResponse({
+    description: 'The requested Instruction was not found',
+  })
+  @Post('instructions/:id/withdraw')
+  public async withdrawAffirmation(
+    @Param() { id }: IdParamsDto,
+    @Body() signerDto: TransactionBaseDto
+  ): Promise<TransactionResponseModel> {
+    const result = await this.settlementsService.withdrawAffirmation(id, signerDto);
+
+    return handleServiceResult(result);
+  }
+
+  @ApiTags('instructions')
+  @ApiOperation({
     summary: 'Reschedule a failed Instruction',
     description: 'This endpoint will reschedule a failed Instruction',
   })
   @ApiParam({
     name: 'id',
     description: 'The ID of the Instruction to be rescheduled',
->>>>>>> 2499710f
     type: 'string',
     example: '123',
   })
@@ -175,17 +190,6 @@
     description: 'Details of the transaction',
     type: TransactionQueueModel,
   })
-<<<<<<< HEAD
-  @ApiNotFoundResponse({
-    description: 'The requested Instruction was not found',
-  })
-  @Post('instructions/:id/withdraw')
-  public async withdrawAffirmation(
-    @Param() { id }: IdParamsDto,
-    @Body() signerDto: TransactionBaseDto
-  ): Promise<TransactionResponseModel> {
-    const result = await this.settlementsService.withdrawAffirmation(id, signerDto);
-=======
   @ApiTransactionFailedResponse({
     [HttpStatus.UNPROCESSABLE_ENTITY]: [
       'Only transaction with status code `Failed` can be rescheduled',
@@ -198,7 +202,6 @@
     @Body() signerDto: TransactionBaseDto
   ): Promise<TransactionResponseModel> {
     const result = await this.settlementsService.rescheduleInstruction(id, signerDto);
->>>>>>> 2499710f
 
     return handleServiceResult(result);
   }
