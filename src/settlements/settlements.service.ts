--- conflicted
+++ resolved
@@ -139,20 +139,21 @@
     return assetDetails.settlements.canTransfer({ from, to, amount });
   }
 
-<<<<<<< HEAD
   public async withdrawAffirmation(
-=======
-  public async rescheduleInstruction(
->>>>>>> 2499710f
     id: BigNumber,
     signerDto: TransactionBaseDto
   ): ServiceReturn<Instruction> {
     const instruction = await this.findInstruction(id);
 
-<<<<<<< HEAD
     return this.transactionsService.submit(instruction.withdraw, {}, signerDto);
-=======
+  }
+
+  public async rescheduleInstruction(
+    id: BigNumber,
+    signerDto: TransactionBaseDto
+  ): ServiceReturn<Instruction> {
+    const instruction = await this.findInstruction(id);
+
     return this.transactionsService.submit(instruction.reschedule, {}, signerDto);
->>>>>>> 2499710f
   }
 }