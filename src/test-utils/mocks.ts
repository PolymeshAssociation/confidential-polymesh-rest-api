/* istanbul ignore file */

import { createMock, DeepMocked, PartialFuncReturn } from '@golevelup/ts-jest';
import { ValueProvider } from '@nestjs/common';
import { BigNumber } from '@polymeshassociation/polymesh-sdk';
import {
  AuthorizationType,
  CalendarUnit,
  MetadataEntry,
  MetadataType,
  ResultSet,
  Subsidy,
  TransactionStatus,
  TrustedClaimIssuer,
  TxTag,
  TxTags,
} from '@polymeshassociation/polymesh-sdk/types';
import { Response } from 'express';

import { PolymeshService } from '~/polymesh/polymesh.service';
import { testValues } from '~/test-utils/consts';
import { TransactionResult } from '~/transactions/transactions.util';

const { did } = testValues;

export type Mocked<T> = T &
  {
    [K in keyof T]: T[K] extends (...args: infer Args) => unknown
      ? T[K] & jest.Mock<ReturnType<T[K]>, Args>
      : T[K];
  };

export const mockTrustedClaimIssuer = createMock<TrustedClaimIssuer<true>>();

export const createMockTransactionResult = <T>({
  details,
  transactions,
  result,
}: {
  details: TransactionResult<T>['details'];
  transactions: TransactionResult<T>['transactions'];
  result?: TransactionResult<T>['result'];
}): DeepMocked<TransactionResult<T>> => {
  return { transactions, result, details } as DeepMocked<TransactionResult<T>>;
};

export const createMockResponseObject = (): DeepMocked<Response> => {
  return createMock<Response>({
    json: jest.fn().mockReturnThis(),
    status: jest.fn().mockReturnThis(),
  });
};

export const MockPolymeshService = createMock<PolymeshService>();

export const mockPolymeshServiceProvider: ValueProvider<PolymeshService> = {
  provide: PolymeshService,
  useValue: createMock<PolymeshService>(),
};

/* Polymesh SDK */

export class MockPolymesh {
  public static create = jest.fn().mockResolvedValue(new MockPolymesh());

  public disconnect = jest.fn();
  public setSigningManager = jest.fn();

  public network = {
    getLatestBlock: jest.fn(),
    transferPolyx: jest.fn(),
    getSs58Format: jest.fn(),
    getNetworkProperties: jest.fn(),
    getTreasuryAccount: jest.fn(),
  };

  public assets = {
    getAsset: jest.fn(),
    getAssets: jest.fn(),
    reserveTicker: jest.fn(),
    createAsset: jest.fn(),
    getTickerReservation: jest.fn(),
    getTickerReservations: jest.fn(),
    getGlobalMetadataKeys: jest.fn(),
  };

  public accountManagement = {
    getAccount: jest.fn(),
    getAccountBalance: jest.fn(),
    inviteAccount: jest.fn(),
    freezeSecondaryAccounts: jest.fn(),
    unfreezeSecondaryAccounts: jest.fn(),
    revokePermissions: jest.fn(),
    modifyPermissions: jest.fn(),
    subsidizeAccount: jest.fn(),
    getSubsidy: jest.fn(),
  };

  public identities = {
    isIdentityValid: jest.fn(),
    getIdentity: jest.fn(),
    createPortfolio: jest.fn(),
  };

  public settlements = {
    getInstruction: jest.fn(),
    getVenue: jest.fn(),
    createVenue: jest.fn(),
  };

  public claims = {
    getIssuedClaims: jest.fn(),
    getIdentitiesWithClaims: jest.fn(),
    addClaims: jest.fn(),
    editClaims: jest.fn(),
    revokeClaims: jest.fn(),
    addInvestorUniquenessClaim: jest.fn(),
    getInvestorUniquenessClaims: jest.fn(),
  };

  public _polkadotApi = {
    tx: {
      balances: {
        transfer: jest.fn(),
        setBalance: jest.fn(),
      },
      cddServiceProviders: {
        addMember: jest.fn(),
      },
      identity: {
        addClaim: jest.fn(),
        cddRegisterDid: jest.fn(),
      },
      sudo: {
        sudo: jest.fn(),
      },
      testUtils: {
        mockCddRegisterDid: jest.fn().mockReturnValue({
          signAndSend: jest.fn(),
        }),
      },
      utility: {
        batchAtomic: jest.fn(),
      },
    },
  };
}

export class MockAsset {
  ticker = 'TICKER';
  public details = jest.fn();
  public getIdentifiers = jest.fn();
  public currentFundingRound = jest.fn();
  public isFrozen = jest.fn();
  public transferOwnership = jest.fn();
  public redeem = jest.fn();
  public freeze = jest.fn();
  public unfreeze = jest.fn();
  public controllerTransfer = jest.fn();
  public getOperationHistory = jest.fn();

  public assetHolders = {
    get: jest.fn(),
  };

  public documents = {
    get: jest.fn(),
    set: jest.fn(),
  };

  public settlements = {
    canTransfer: jest.fn(),
  };

  public compliance = {
    requirements: {
      get: jest.fn(),
      set: jest.fn(),
      arePaused: jest.fn(),
    },
    trustedClaimIssuers: {
      get: jest.fn(),
      set: jest.fn(),
      add: jest.fn(),
      remove: jest.fn(),
    },
  };

  public offerings = {
    get: jest.fn(),
  };

  public checkpoints = {
    get: jest.fn(),
    create: jest.fn(),
    getOne: jest.fn(),

    schedules: {
      get: jest.fn(),
      getOne: jest.fn(),
      create: jest.fn(),
      remove: jest.fn(),
    },
  };

  public corporateActions = {
    distributions: {
      get: jest.fn(),
      getOne: jest.fn(),
      configureDividendDistribution: jest.fn(),
    },
    getDefaultConfig: jest.fn(),
    setDefaultConfig: jest.fn(),
    remove: jest.fn(),
  };

  public issuance = {
    issue: jest.fn(),
  };

  public metadata = {
    register: jest.fn(),
    get: jest.fn(),
    getOne: jest.fn(),
  };

  public toHuman = jest.fn().mockImplementation(() => this.ticker);
}

export class MockInstruction {
  public getStatus = jest.fn();
  public affirm = jest.fn();
  public reject = jest.fn();
  public details = jest.fn();
  public getLegs = jest.fn();
  public getAffirmations = jest.fn();
<<<<<<< HEAD
  public withdraw = jest.fn();
=======
  public reschedule = jest.fn();
>>>>>>> 2499710f
}

export class MockVenue {
  id = new BigNumber(1);
  public addInstruction = jest.fn();
  public details = jest.fn();
  public modify = jest.fn();
}

export class MockIdentityAuthorization {
  public getSent = jest.fn();
  public getReceived = jest.fn();
  public getOne = jest.fn();
}

export class MockPortfolios {
  public getPortfolios = jest.fn();
  public getPortfolio = jest.fn();
  public create = jest.fn();
  public delete = jest.fn();
  public getCustodiedPortfolios = jest.fn();
}

export class MockIdentity {
  did = did;
  portfolios = new MockPortfolios();
  authorizations = new MockIdentityAuthorization();
  public getPrimaryAccount = jest.fn();
  public areSecondaryAccountsFrozen = jest.fn();
  public getInstructions = jest.fn();
  public getVenues = jest.fn();
  public createVenue = jest.fn();
  public getSecondaryAccounts = jest.fn();
  public getTrustingAssets = jest.fn();
}

export class MockPortfolio {
  id = new BigNumber(1);
  owner = new MockIdentity();
  public getName = jest.fn();
  public getAssetBalances = jest.fn();
  public isCustodiedBy = jest.fn();
  public getCustodian = jest.fn();
  public moveFunds = jest.fn();
  public toHuman = jest.fn().mockImplementation(() => {
    return {
      id: '1',
      did,
    };
  });
}

export class MockCheckpoint {
  id = new BigNumber(1);
  ticker = 'TICKER';
  balance = jest.fn();
  allBalances = jest.fn();
  createdAt = jest.fn();
  totalSupply = jest.fn();
}

export class MockCheckpointSchedule {
  id = new BigNumber(1);
  ticker = 'TICKER';
  period = { unit: CalendarUnit.Month, amount: new BigNumber(3) };
  start = new Date('10/14/1987');
  expiryDate = new Date('10/14/2000');
  complexity = new BigNumber(4);
}

export class MockAuthorizationRequest {
  authId = new BigNumber(1);
  expiry = null;
  data = {
    type: AuthorizationType.PortfolioCustody,
    value: {
      did,
      id: new BigNumber(1),
    },
  };

  issuer = new MockIdentity();
  target = {
    did,
  };

  public accept = jest.fn();
  public remove = jest.fn();
}

export class MockTransaction {
  constructor(
    readonly transaction: {
      blockHash: string;
      txHash: string;
      tag: TxTag;
      blockNumber: BigNumber;
    }
  ) {
    Object.assign(this, transaction);
  }

  public run = jest.fn();
}

class MockPolymeshTransactionBase {
  blockHash?: string;
  txHash?: string;
  blockNumber?: BigNumber;
  status: TransactionStatus = TransactionStatus.Unapproved;
  error: Error;
  getTotalFees = jest.fn().mockResolvedValue({
    total: new BigNumber(1),
    payingAccountData: { account: { address: 'address' } },
  });

  supportsSubsidy = jest.fn().mockReturnValue(false);
  run = jest.fn().mockReturnValue(Promise.resolve());
  onStatusChange = jest.fn();
}
export class MockPolymeshTransaction extends MockPolymeshTransactionBase {
  tag: TxTag = TxTags.asset.RegisterTicker;
}

export class MockPolymeshTransactionBatch extends MockPolymeshTransactionBase {
  transactions: { tag: TxTag }[] = [
    {
      tag: TxTags.asset.RegisterTicker,
    },
    {
      tag: TxTags.asset.CreateAsset,
    },
  ];
}

export type CallbackFn<T extends MockPolymeshTransactionBase> = (tx: T) => Promise<void>;

export class MockOffering {
  id = new BigNumber(1);
  ticker = 'TICKER';
  public getInvestments = jest.fn();
}
export class MockTickerReservation {
  ticker = 'TICKER';

  public transferOwnership = jest.fn();
  public extend = jest.fn();
  public details = jest.fn();
}

export class MockAuthorizations {
  getOne = jest.fn();
}
export class MockAccount {
  address: string;
  authorizations = new MockAuthorizations();
  getTransactionHistory = jest.fn();
  getPermissions = jest.fn();
  getIdentity = jest.fn();
  getSubsidy = jest.fn();

  constructor(address = 'address') {
    this.address = address;
  }
}

export function createMockMetadataEntry(
  partial: PartialFuncReturn<MetadataEntry> = {
    id: new BigNumber(1),
    type: MetadataType.Local,
    asset: { ticker: 'TICKER' },
  }
): DeepMocked<MetadataEntry> {
  return createMock<MetadataEntry>(partial);
}

export function createMockSubsidy(
  partial: PartialFuncReturn<Subsidy> = {
    beneficiary: { address: 'beneficiary' },
    subsidizer: { address: 'subsidizer' },
  }
): DeepMocked<Subsidy> {
  return createMock<Subsidy>(partial);
}

// eslint-disable-next-line @typescript-eslint/no-explicit-any
export function createMockResultSet<T extends any[]>(data: T): ResultSet<T> {
  return {
    data,
    next: '0',
    count: new BigNumber(data.length),
  };
}<|MERGE_RESOLUTION|>--- conflicted
+++ resolved
@@ -234,11 +234,8 @@
   public details = jest.fn();
   public getLegs = jest.fn();
   public getAffirmations = jest.fn();
-<<<<<<< HEAD
   public withdraw = jest.fn();
-=======
   public reschedule = jest.fn();
->>>>>>> 2499710f
 }
 
 export class MockVenue {
