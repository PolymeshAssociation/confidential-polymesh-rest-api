--- conflicted
+++ resolved
@@ -67,14 +67,11 @@
   public getIdentifiers = jest.fn();
   public currentFundingRound = jest.fn();
   public isFrozen = jest.fn();
-<<<<<<< HEAD
   public transferOwnership = jest.fn();
-=======
   public redeem = jest.fn();
   public freeze = jest.fn();
   public unfreeze = jest.fn();
 
->>>>>>> f9288ce5
   public assetHolders = {
     get: jest.fn(),
   };
