/* istanbul ignore file */

import { createMock, DeepMocked, PartialFuncReturn } from '@golevelup/ts-jest';
import { ValueProvider } from '@nestjs/common';
import { BigNumber } from '@polymeshassociation/polymesh-sdk';
import {
  SettlementResult,
  SettlementResultEnum,
} from '@polymeshassociation/polymesh-sdk/middleware/types';
import {
  Account,
  AuthorizationType,
  CalendarUnit,
  HistoricSettlement,
  MetadataEntry,
  MetadataType,
  ResultSet,
  SettlementLeg,
  Subsidy,
  TransactionStatus,
  TrustedClaimIssuer,
  TxTag,
  TxTags,
} from '@polymeshassociation/polymesh-sdk/types';
import { Response } from 'express';

import { PolymeshService } from '~/polymesh/polymesh.service';
import { testValues } from '~/test-utils/consts';
import { TransactionResult } from '~/transactions/transactions.util';

const { did } = testValues;

export type Mocked<T> = T &
  {
    [K in keyof T]: T[K] extends (...args: infer Args) => unknown
      ? T[K] & jest.Mock<ReturnType<T[K]>, Args>
      : T[K];
  };

export const mockTrustedClaimIssuer = createMock<TrustedClaimIssuer<true>>();

export const createMockTransactionResult = <T>({
  details,
  transactions,
  result,
}: {
  details: TransactionResult<T>['details'];
  transactions: TransactionResult<T>['transactions'];
  result?: TransactionResult<T>['result'];
}): DeepMocked<TransactionResult<T>> => {
  return { transactions, result, details } as DeepMocked<TransactionResult<T>>;
};

export const createMockResponseObject = (): DeepMocked<Response> => {
  return createMock<Response>({
    json: jest.fn().mockReturnThis(),
    status: jest.fn().mockReturnThis(),
  });
};

export const MockPolymeshService = createMock<PolymeshService>();

export const mockPolymeshServiceProvider: ValueProvider<PolymeshService> = {
  provide: PolymeshService,
  useValue: createMock<PolymeshService>(),
};

/* Polymesh SDK */

export class MockPolymesh {
  public static create = jest.fn().mockResolvedValue(new MockPolymesh());

  public disconnect = jest.fn();
  public setSigningManager = jest.fn();

  public network = {
    getLatestBlock: jest.fn(),
    transferPolyx: jest.fn(),
    getSs58Format: jest.fn(),
    getNetworkProperties: jest.fn(),
    getTreasuryAccount: jest.fn(),
  };

  public assets = {
    getAsset: jest.fn(),
    getAssets: jest.fn(),
    reserveTicker: jest.fn(),
    createAsset: jest.fn(),
    getTickerReservation: jest.fn(),
    getTickerReservations: jest.fn(),
    getGlobalMetadataKeys: jest.fn(),
  };

  public accountManagement = {
    getAccount: jest.fn(),
    getAccountBalance: jest.fn(),
    inviteAccount: jest.fn(),
    freezeSecondaryAccounts: jest.fn(),
    unfreezeSecondaryAccounts: jest.fn(),
    revokePermissions: jest.fn(),
    modifyPermissions: jest.fn(),
    subsidizeAccount: jest.fn(),
    getSubsidy: jest.fn(),
  };

  public identities = {
    isIdentityValid: jest.fn(),
    getIdentity: jest.fn(),
    createPortfolio: jest.fn(),
  };

  public settlements = {
    getInstruction: jest.fn(),
    getVenue: jest.fn(),
    createVenue: jest.fn(),
  };

  public claims = {
    getIssuedClaims: jest.fn(),
    getIdentitiesWithClaims: jest.fn(),
    addClaims: jest.fn(),
    editClaims: jest.fn(),
    revokeClaims: jest.fn(),
    getCddClaims: jest.fn(),
    getClaimScopes: jest.fn(),
    addInvestorUniquenessClaim: jest.fn(),
    getInvestorUniquenessClaims: jest.fn(),
  };

  public _polkadotApi = {
    tx: {
      balances: {
        transfer: jest.fn(),
        setBalance: jest.fn(),
      },
      cddServiceProviders: {
        addMember: jest.fn(),
      },
      identity: {
        addClaim: jest.fn(),
        cddRegisterDid: jest.fn(),
      },
      sudo: {
        sudo: jest.fn(),
      },
      testUtils: {
        mockCddRegisterDid: jest.fn().mockReturnValue({
          signAndSend: jest.fn(),
        }),
      },
      utility: {
        batchAtomic: jest.fn(),
      },
    },
  };
}

export class MockAsset {
  ticker = 'TICKER';
  public details = jest.fn();
  public getIdentifiers = jest.fn();
  public currentFundingRound = jest.fn();
  public isFrozen = jest.fn();
  public transferOwnership = jest.fn();
  public redeem = jest.fn();
  public freeze = jest.fn();
  public unfreeze = jest.fn();
  public controllerTransfer = jest.fn();
  public getOperationHistory = jest.fn();

  public assetHolders = {
    get: jest.fn(),
  };

  public documents = {
    get: jest.fn(),
    set: jest.fn(),
  };

  public settlements = {
    canTransfer: jest.fn(),
  };

  public compliance = {
    requirements: {
      get: jest.fn(),
      set: jest.fn(),
      arePaused: jest.fn(),
    },
    trustedClaimIssuers: {
      get: jest.fn(),
      set: jest.fn(),
      add: jest.fn(),
      remove: jest.fn(),
    },
  };

  public offerings = {
    get: jest.fn(),
  };

  public checkpoints = {
    get: jest.fn(),
    create: jest.fn(),
    getOne: jest.fn(),

    schedules: {
      get: jest.fn(),
      getOne: jest.fn(),
      create: jest.fn(),
      remove: jest.fn(),
    },
  };

  public corporateActions = {
    distributions: {
      get: jest.fn(),
      getOne: jest.fn(),
      configureDividendDistribution: jest.fn(),
    },
    getDefaultConfig: jest.fn(),
    setDefaultConfig: jest.fn(),
    remove: jest.fn(),
  };

  public issuance = {
    issue: jest.fn(),
  };

  public metadata = {
    register: jest.fn(),
    get: jest.fn(),
    getOne: jest.fn(),
  };

  public toHuman = jest.fn().mockImplementation(() => this.ticker);
}

export class MockInstruction {
  public getStatus = jest.fn();
  public affirm = jest.fn();
  public reject = jest.fn();
  public details = jest.fn();
  public getLegs = jest.fn();
  public getAffirmations = jest.fn();
  public withdraw = jest.fn();
  public reschedule = jest.fn();
}

export class MockVenue {
  id = new BigNumber(1);
  public addInstruction = jest.fn();
  public details = jest.fn();
  public modify = jest.fn();
}

export class MockIdentityAuthorization {
  public getSent = jest.fn();
  public getReceived = jest.fn();
  public getOne = jest.fn();
}

export class MockPortfolios {
  public getPortfolios = jest.fn();
  public getPortfolio = jest.fn();
  public create = jest.fn();
  public delete = jest.fn();
  public getCustodiedPortfolios = jest.fn();
}

export class MockIdentity {
  did = did;
  portfolios = new MockPortfolios();
  authorizations = new MockIdentityAuthorization();
  public getPrimaryAccount = jest.fn();
  public areSecondaryAccountsFrozen = jest.fn();
  public getInstructions = jest.fn();
  public getVenues = jest.fn();
  public createVenue = jest.fn();
  public getSecondaryAccounts = jest.fn();
  public getTrustingAssets = jest.fn();
}

export class MockPortfolio {
  id = new BigNumber(1);
  owner = new MockIdentity();
  public getName = jest.fn();
  public getAssetBalances = jest.fn();
  public isCustodiedBy = jest.fn();
  public getCustodian = jest.fn();
  public setCustodian = jest.fn();
  public moveFunds = jest.fn();
<<<<<<< HEAD
  public getTransactionHistory = jest.fn();
=======
  public quitCustody = jest.fn();
>>>>>>> 07da1a66
  public toHuman = jest.fn().mockImplementation(() => {
    return {
      id: '1',
      did,
    };
  });
}

export class MockCheckpoint {
  id = new BigNumber(1);
  ticker = 'TICKER';
  balance = jest.fn();
  allBalances = jest.fn();
  createdAt = jest.fn();
  totalSupply = jest.fn();
}

export class MockCheckpointSchedule {
  id = new BigNumber(1);
  ticker = 'TICKER';
  period = { unit: CalendarUnit.Month, amount: new BigNumber(3) };
  start = new Date('10/14/1987');
  expiryDate = new Date('10/14/2000');
  complexity = new BigNumber(4);
}

export class MockAuthorizationRequest {
  authId = new BigNumber(1);
  expiry = null;
  data = {
    type: AuthorizationType.PortfolioCustody,
    value: {
      did,
      id: new BigNumber(1),
    },
  };

  issuer = new MockIdentity();
  target = {
    did,
  };

  public accept = jest.fn();
  public remove = jest.fn();
}

export class MockTransaction {
  constructor(
    readonly transaction: {
      blockHash: string;
      txHash: string;
      tag: TxTag;
      blockNumber: BigNumber;
    }
  ) {
    Object.assign(this, transaction);
  }

  public run = jest.fn();
}

export class MockHistoricSettlement {
  constructor(
    readonly settlement?: {
      blockNumber?: BigNumber;
      blockHash?: string;
      status?: SettlementResult;
      accounts?: Account[];
      legs?: SettlementLeg[];
    }
  ) {
    const defaultValue: HistoricSettlement = {
      blockNumber: new BigNumber(1),
      blockHash: '0x1',
      status: SettlementResultEnum.Executed,
      accounts: [],
      legs: [],
    };

    Object.assign(this, { ...defaultValue, ...settlement });
  }
}

class MockPolymeshTransactionBase {
  blockHash?: string;
  txHash?: string;
  blockNumber?: BigNumber;
  status: TransactionStatus = TransactionStatus.Unapproved;
  error: Error;
  getTotalFees = jest.fn().mockResolvedValue({
    total: new BigNumber(1),
    payingAccountData: { account: { address: 'address' } },
  });

  supportsSubsidy = jest.fn().mockReturnValue(false);
  run = jest.fn().mockReturnValue(Promise.resolve());
  onStatusChange = jest.fn();
}
export class MockPolymeshTransaction extends MockPolymeshTransactionBase {
  tag: TxTag = TxTags.asset.RegisterTicker;
}

export class MockPolymeshTransactionBatch extends MockPolymeshTransactionBase {
  transactions: { tag: TxTag }[] = [
    {
      tag: TxTags.asset.RegisterTicker,
    },
    {
      tag: TxTags.asset.CreateAsset,
    },
  ];
}

export type CallbackFn<T extends MockPolymeshTransactionBase> = (tx: T) => Promise<void>;

export class MockOffering {
  id = new BigNumber(1);
  ticker = 'TICKER';
  public getInvestments = jest.fn();
}
export class MockTickerReservation {
  ticker = 'TICKER';

  public transferOwnership = jest.fn();
  public extend = jest.fn();
  public details = jest.fn();
}

export class MockAuthorizations {
  getOne = jest.fn();
}
export class MockAccount {
  address: string;
  authorizations = new MockAuthorizations();
  getTransactionHistory = jest.fn();
  getPermissions = jest.fn();
  getIdentity = jest.fn();
  getSubsidy = jest.fn();

  constructor(address = 'address') {
    this.address = address;
  }
}

export function createMockMetadataEntry(
  partial: PartialFuncReturn<MetadataEntry> = {
    id: new BigNumber(1),
    type: MetadataType.Local,
    asset: { ticker: 'TICKER' },
  }
): DeepMocked<MetadataEntry> {
  return createMock<MetadataEntry>(partial);
}

export function createMockSubsidy(
  partial: PartialFuncReturn<Subsidy> = {
    beneficiary: { address: 'beneficiary' },
    subsidizer: { address: 'subsidizer' },
  }
): DeepMocked<Subsidy> {
  return createMock<Subsidy>(partial);
}

// eslint-disable-next-line @typescript-eslint/no-explicit-any
export function createMockResultSet<T extends any[]>(data: T): ResultSet<T> {
  return {
    data,
    next: '0',
    count: new BigNumber(data.length),
  };
}<|MERGE_RESOLUTION|>--- conflicted
+++ resolved
@@ -290,11 +290,8 @@
   public getCustodian = jest.fn();
   public setCustodian = jest.fn();
   public moveFunds = jest.fn();
-<<<<<<< HEAD
   public getTransactionHistory = jest.fn();
-=======
   public quitCustody = jest.fn();
->>>>>>> 07da1a66
   public toHuman = jest.fn().mockImplementation(() => {
     return {
       id: '1',
