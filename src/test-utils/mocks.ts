/* istanbul ignore file */
import { BigNumber } from '@polymathnetwork/polymesh-sdk';
import {
  AuthorizationType,
  CalendarUnit,
  TransactionStatus,
  TxTag,
  TxTags,
} from '@polymathnetwork/polymesh-sdk/types';

export type Mocked<T> = T &
  {
    [K in keyof T]: T[K] extends (...args: infer Args) => unknown
      ? T[K] & jest.Mock<ReturnType<T[K]>, Args>
      : T[K];
  };

/* Polymesh SDK */

export class MockPolymesh {
  public static create = jest.fn().mockResolvedValue(new MockPolymesh());

  public disconnect = jest.fn();
  public setSigningManager = jest.fn();

  public network = {
    getLatestBlock: jest.fn(),
    transferPolyx: jest.fn(),
    getSs58Format: jest.fn(),
  };

  public assets = {
    getAsset: jest.fn(),
    getAssets: jest.fn(),
    reserveTicker: jest.fn(),
    createAsset: jest.fn(),
    getTickerReservation: jest.fn(),
    getTickerReservations: jest.fn(),
  };

  public accountManagement = {
    getAccount: jest.fn(),
    getAccountBalance: jest.fn(),
    inviteAccount: jest.fn(),
  };

  public identities = {
    isIdentityValid: jest.fn(),
    getIdentity: jest.fn(),
    createPortfolio: jest.fn(),
  };

  public settlements = {
    getInstruction: jest.fn(),
    getVenue: jest.fn(),
    createVenue: jest.fn(),
  };

  public claims = {
    getIssuedClaims: jest.fn(),
    getIdentitiesWithClaims: jest.fn(),
  };
}

export class MockAsset {
  ticker = 'TICKER';
  public details = jest.fn();
  public getIdentifiers = jest.fn();
  public currentFundingRound = jest.fn();
  public isFrozen = jest.fn();
  public freeze = jest.fn();
  public unfreeze = jest.fn();

  public assetHolders = {
    get: jest.fn(),
  };

  public documents = {
    get: jest.fn(),
    set: jest.fn(),
  };

  public settlements = {
    canTransfer: jest.fn(),
  };

  public compliance = {
    requirements: {
      get: jest.fn(),
      set: jest.fn(),
    },
    trustedClaimIssuers: {
      get: jest.fn(),
    },
  };

  public offerings = {
    get: jest.fn(),
  };

  public checkpoints = {
    get: jest.fn(),
    create: jest.fn(),
    getOne: jest.fn(),

    schedules: {
      get: jest.fn(),
      getOne: jest.fn(),
      create: jest.fn(),
      remove: jest.fn(),
    },
  };

  public corporateActions = {
    distributions: {
      get: jest.fn(),
      getOne: jest.fn(),
      configureDividendDistribution: jest.fn(),
    },
    getDefaultConfig: jest.fn(),
    setDefaultConfig: jest.fn(),
    remove: jest.fn(),
  };

<<<<<<< HEAD
  public toJson = jest.fn().mockImplementation(() => this.ticker);
=======
  public issuance = {
    issue: jest.fn(),
  };
>>>>>>> e4dabb8c
}

export class MockInstruction {
  public getStatus = jest.fn();
  public affirm = jest.fn();
  public reject = jest.fn();
  public details = jest.fn();
  public getLegs = jest.fn();
  public getAffirmations = jest.fn();
}

export class MockVenue {
  id = new BigNumber(1);
  public addInstruction = jest.fn();
  public details = jest.fn();
  public modify = jest.fn();
}

export class MockIdentityAuthorization {
  public getSent = jest.fn();
  public getReceived = jest.fn();
  public getOne = jest.fn();
}

export class MockPortfolios {
  public getPortfolios = jest.fn();
  public getPortfolio = jest.fn();
  public create = jest.fn();
  public delete = jest.fn();
}

export class MockIdentity {
  did = '0x06'.padEnd(66, '0');
  portfolios = new MockPortfolios();
  authorizations = new MockIdentityAuthorization();
  public getPrimaryAccount = jest.fn();
  public areSecondaryAccountsFrozen = jest.fn();
  public getPendingInstructions = jest.fn();
  public getVenues = jest.fn();
  public createVenue = jest.fn();
  public getSecondaryAccounts = jest.fn();
  public getTrustingAssets = jest.fn();
}

export class MockPortfolio {
  id = new BigNumber(1);
  owner = new MockIdentity();
  public getName = jest.fn();
  public getAssetBalances = jest.fn();
  public isCustodiedBy = jest.fn();
  public getCustodian = jest.fn();
  public moveFunds = jest.fn();
  public toJson = jest.fn().mockImplementation(() => {
    return {
      id: '1',
      did: '0x06'.padEnd(66, '0'),
    };
  });
}

export class MockCheckpoint {
  id = new BigNumber(1);
  ticker = 'TICKER';
  balance = jest.fn();
  allBalances = jest.fn();
  createdAt = jest.fn();
  totalSupply = jest.fn();
}

export class MockCheckpointSchedule {
  id = new BigNumber(1);
  ticker = 'TICKER';
  period = { unit: CalendarUnit.Month, amount: new BigNumber(3) };
  start = new Date('10/14/1987');
  expiryDate = new Date('10/14/2000');
  complexity = new BigNumber(4);
}

export class MockAuthorizationRequest {
  authId = new BigNumber(1);
  expiry = null;
  data = {
    type: AuthorizationType.PortfolioCustody,
    value: {
      did: '0x6'.padEnd(66, '1a'),
      id: new BigNumber(1),
    },
  };

  issuer = new MockIdentity();
  target = {
    did: '0x6'.padEnd(66, '1a'),
  };

  public accept = jest.fn();
  public remove = jest.fn();
}

export class MockTransactionQueue {
  constructor(
    public readonly transactions: {
      blockHash: string;
      txHash: string;
      tag: TxTag;
      blockNumber: BigNumber;
    }[]
  ) {}

  public run = jest.fn();
}

class MockPolymeshTransactionBase {
  blockHash?: string;
  txHash?: string;
  blockNumber?: BigNumber;
  status: TransactionStatus = TransactionStatus.Unapproved;
  error: Error;

  run = jest.fn().mockReturnValue(Promise.resolve());
  onStatusChange = jest.fn();
}
export class MockPolymeshTransaction extends MockPolymeshTransactionBase {
  tag: TxTag = TxTags.asset.RegisterTicker;
}

export class MockPolymeshTransactionBatch extends MockPolymeshTransactionBase {
  transactions: { tag: TxTag }[] = [
    {
      tag: TxTags.asset.RegisterTicker,
    },
    {
      tag: TxTags.asset.CreateAsset,
    },
  ];
}

export class MockOffering {
  id = new BigNumber(1);
  ticker = 'TICKER';
  public getInvestments = jest.fn();
}
export class MockTickerReservation {
  ticker = 'TICKER';

  public transferOwnership = jest.fn();
  public extend = jest.fn();
  public details = jest.fn();
}

export class MockAccount {
  address = 'address';
  getTransactionHistory = jest.fn();
  getPermissions = jest.fn();
}<|MERGE_RESOLUTION|>--- conflicted
+++ resolved
@@ -1,4 +1,5 @@
 /* istanbul ignore file */
+
 import { BigNumber } from '@polymathnetwork/polymesh-sdk';
 import {
   AuthorizationType,
@@ -122,13 +123,11 @@
     remove: jest.fn(),
   };
 
-<<<<<<< HEAD
-  public toJson = jest.fn().mockImplementation(() => this.ticker);
-=======
   public issuance = {
     issue: jest.fn(),
   };
->>>>>>> e4dabb8c
+
+  public toJson = jest.fn().mockImplementation(() => this.ticker);
 }
 
 export class MockInstruction {
