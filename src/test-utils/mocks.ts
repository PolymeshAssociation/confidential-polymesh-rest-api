/* istanbul ignore file */
import { BigNumber } from '@polymathnetwork/polymesh-sdk';
import { AuthorizationType, CalendarUnit, TxTag } from '@polymathnetwork/polymesh-sdk/types';

export type Mocked<T> = T &
  {
    [K in keyof T]: T[K] extends (...args: infer Args) => unknown
      ? T[K] & jest.Mock<ReturnType<T[K]>, Args>
      : T[K];
  };

/* Polymesh SDK */

export class MockPolymesh {
  public static create = jest.fn().mockResolvedValue(new MockPolymesh());

  public disconnect = jest.fn();
  public setSigningManager = jest.fn();

  public network = {
    getLatestBlock: jest.fn(),
    transferPolyx: jest.fn(),
    getSs58Format: jest.fn(),
  };

  public assets = {
    getAsset: jest.fn(),
    getAssets: jest.fn(),
    reserveTicker: jest.fn(),
    createAsset: jest.fn(),
    getTickerReservation: jest.fn(),
    getTickerReservations: jest.fn(),
  };

  public accountManagement = {
    getAccount: jest.fn(),
    getAccountBalance: jest.fn(),
    inviteAccount: jest.fn(),
  };

  public identities = {
    isIdentityValid: jest.fn(),
    getIdentity: jest.fn(),
    createPortfolio: jest.fn(),
  };

  public settlements = {
    getInstruction: jest.fn(),
    getVenue: jest.fn(),
    createVenue: jest.fn(),
  };

  public claims = {
    getIssuedClaims: jest.fn(),
    getIdentitiesWithClaims: jest.fn(),
  };
}

export class MockAsset {
  public details = jest.fn();
  public getIdentifiers = jest.fn();
  public currentFundingRound = jest.fn();
  public assetHolders = {
    get: jest.fn(),
  };

  public documents = {
    get: jest.fn(),
    set: jest.fn(),
  };

  public settlements = {
    canTransfer: jest.fn(),
  };

  public compliance = {
    requirements: {
      get: jest.fn(),
      set: jest.fn(),
    },
    trustedClaimIssuers: {
      get: jest.fn(),
    },
  };

  public offerings = {
    get: jest.fn(),
  };

  public checkpoints = {
    get: jest.fn(),
    create: jest.fn(),
    getOne: jest.fn(),

    schedules: {
      get: jest.fn(),
      getOne: jest.fn(),
      create: jest.fn(),
      remove: jest.fn(),
    },
  };

  public corporateActions = {
    distributions: {
      get: jest.fn(),
      getOne: jest.fn(),
      configureDividendDistribution: jest.fn(),
    },
    getDefaultConfig: jest.fn(),
    setDefaultConfig: jest.fn(),
    remove: jest.fn(),
  };
}

export class MockInstruction {
  public getStatus = jest.fn();
  public affirm = jest.fn();
  public reject = jest.fn();
  public details = jest.fn();
  public getLegs = jest.fn();
  public getAffirmations = jest.fn();
}

export class MockVenue {
  id = new BigNumber(1);
  public addInstruction = jest.fn();
  public details = jest.fn();
  public modify = jest.fn();
}

export class MockIdentityAuthorization {
  public getSent = jest.fn();
  public getReceived = jest.fn();
  public getOne = jest.fn();
}

export class MockPortfolios {
  public getPortfolios = jest.fn();
  public getPortfolio = jest.fn();
  public create = jest.fn();
  public delete = jest.fn();
}

export class MockIdentity {
  did = '0x06'.padEnd(66, '0');
  portfolios = new MockPortfolios();
  authorizations = new MockIdentityAuthorization();
  public getPrimaryAccount = jest.fn();
  public areSecondaryAccountsFrozen = jest.fn();
  public getPendingInstructions = jest.fn();
  public getVenues = jest.fn();
  public createVenue = jest.fn();
  public getSecondaryAccounts = jest.fn();
  public getTrustingAssets = jest.fn();
}

export class MockPortfolio {
  id = new BigNumber(1);
  owner = new MockIdentity();
  public getName = jest.fn();
  public getAssetBalances = jest.fn();
  public isCustodiedBy = jest.fn();
  public getCustodian = jest.fn();
  public moveFunds = jest.fn();
  public toJson = jest.fn().mockImplementation(() => {
    return {
      id: '1',
      did: '0x06'.padEnd(66, '0'),
    };
  });
}

export class MockCheckpoint {
  id = new BigNumber(1);
  ticker = 'TICKER';
  balance = jest.fn();
  allBalances = jest.fn();
  createdAt = jest.fn();
  totalSupply = jest.fn();
}

export class MockCheckpointSchedule {
  id = new BigNumber(1);
  ticker = 'TICKER';
  period = { unit: CalendarUnit.Month, amount: new BigNumber(3) };
  start = new Date('10/14/1987');
  expiryDate = new Date('10/14/2000');
  complexity = new BigNumber(4);
}

export class MockAuthorizationRequest {
  authId = new BigNumber(1);
  expiry = null;
  data = {
    type: AuthorizationType.PortfolioCustody,
    value: {
      did: '0x6'.padEnd(66, '1a'),
      id: new BigNumber(1),
    },
  };

  issuer = new MockIdentity();
  target = {
    did: '0x6'.padEnd(66, '1a'),
  };

  public accept = jest.fn();
  public remove = jest.fn();
}

export class MockTransactionQueue {
  constructor(
    public readonly transactions: {
      blockHash: string;
      txHash: string;
      tag: TxTag;
      blockNumber: BigNumber;
    }[]
  ) {}

  public run = jest.fn();
}

export class MockOffering {
  id = new BigNumber(1);
  ticker = 'TICKER';
  public getInvestments = jest.fn();
}

<<<<<<< HEAD
export class MockAccount {
  address = 'address';
  getTransactionHistory = jest.fn();
=======
export class MockTickerReservation {
  ticker = 'TICKER';

  public transferOwnership = jest.fn();
  public extend = jest.fn();
  public details = jest.fn();
>>>>>>> acb9460c
}<|MERGE_RESOLUTION|>--- conflicted
+++ resolved
@@ -226,17 +226,15 @@
   ticker = 'TICKER';
   public getInvestments = jest.fn();
 }
-
-<<<<<<< HEAD
+export class MockTickerReservation {
+  ticker = 'TICKER';
+
+  public transferOwnership = jest.fn();
+  public extend = jest.fn();
+  public details = jest.fn();
+}
+
 export class MockAccount {
   address = 'address';
   getTransactionHistory = jest.fn();
-=======
-export class MockTickerReservation {
-  ticker = 'TICKER';
-
-  public transferOwnership = jest.fn();
-  public extend = jest.fn();
-  public details = jest.fn();
->>>>>>> acb9460c
 }