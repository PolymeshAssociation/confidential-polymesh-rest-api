--- conflicted
+++ resolved
@@ -114,12 +114,9 @@
     addClaims: jest.fn(),
     editClaims: jest.fn(),
     revokeClaims: jest.fn(),
-<<<<<<< HEAD
     getCddClaims: jest.fn(),
-=======
     addInvestorUniquenessClaim: jest.fn(),
     getInvestorUniquenessClaims: jest.fn(),
->>>>>>> 2499710f
   };
 
   public _polkadotApi = {
