--- conflicted
+++ resolved
@@ -21,7 +21,6 @@
   public findAll = jest.fn().mockReturnValue([]);
 }
 
-<<<<<<< HEAD
 export class MockTickerReservationsService {
   findOne = jest.fn();
   reserve = jest.fn();
@@ -30,7 +29,6 @@
   findAllByOwner = jest.fn();
 }
 
-=======
 export class MockAuthorizationsService {
   findPendingByDid = jest.fn();
   findIssuedByDid = jest.fn();
@@ -38,7 +36,7 @@
   accept = jest.fn();
   reject = jest.fn();
 }
->>>>>>> a8ec83a6
+
 export class MockAccountsService {
   getAccountBalance = jest.fn();
   transferPolyx = jest.fn();
