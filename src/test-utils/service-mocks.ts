--- conflicted
+++ resolved
@@ -8,13 +8,10 @@
   registerTicker = jest.fn();
   createAsset = jest.fn();
   issue = jest.fn();
-<<<<<<< HEAD
   transferOwnership = jest.fn();
-=======
   redeem = jest.fn();
   freeze = jest.fn();
   unfreeze = jest.fn();
->>>>>>> f9288ce5
 }
 
 export class MockComplianceService {
