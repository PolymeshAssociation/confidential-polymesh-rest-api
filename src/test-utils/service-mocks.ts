/* istanbul ignore file */

import { createMock } from '@golevelup/ts-jest';
import { ValueProvider } from '@nestjs/common';
import { ConfigService } from '@nestjs/config';

import { AuthService } from '~/auth/auth.service';
import { ClaimsService } from '~/claims/claims.service';
import { ComplianceRequirementsService } from '~/compliance/compliance-requirements.service';
import { TrustedClaimIssuersService } from '~/compliance/trusted-claim-issuers.service';
import { DeveloperTestingService } from '~/developer-testing/developer-testing.service';
import { MetadataService } from '~/metadata/metadata.service';
import { NetworkService } from '~/network/network.service';
import { SubsidyService } from '~/subsidy/subsidy.service';
import { ServiceProvider } from '~/test-utils/types';
import { TransactionsService } from '~/transactions/transactions.service';
import { UsersService } from '~/users/users.service';

export class MockAssetService {
  findOne = jest.fn();
  findHolders = jest.fn();
  findDocuments = jest.fn();
  setDocuments = jest.fn();
  findAllByOwner = jest.fn();
  registerTicker = jest.fn();
  createAsset = jest.fn();
  issue = jest.fn();
  transferOwnership = jest.fn();
  redeem = jest.fn();
  freeze = jest.fn();
  unfreeze = jest.fn();
  controllerTransfer = jest.fn();
  getOperationHistory = jest.fn();
}

export class MockTransactionsService {
  submit = jest.fn();
  getSigningAccount = jest.fn();
}

export const mockTransactionsProvider = {
  provide: TransactionsService,
  useValue: new MockTransactionsService(),
};

export class MockComplianceRequirementsService {
  setRequirements = jest.fn();
  findComplianceRequirements = jest.fn();
  pauseRequirements = jest.fn();
  unpauseRequirements = jest.fn();
  deleteAll = jest.fn();
  deleteOne = jest.fn();
  add = jest.fn();
  modify = jest.fn();
}

export const mockComplianceRequirementsServiceProvider: ValueProvider<ComplianceRequirementsService> =
  {
    provide: ComplianceRequirementsService,
    useValue: createMock<ComplianceRequirementsService>(),
  };

export const mockDeveloperServiceProvider: ValueProvider<DeveloperTestingService> = {
  provide: DeveloperTestingService,
  useValue: createMock<DeveloperTestingService>(),
};

export class MockSigningService {
  public getAddressByHandle = jest.fn();
}

export class MockTickerReservationsService {
  findOne = jest.fn();
  reserve = jest.fn();
  transferOwnership = jest.fn();
  extend = jest.fn();
  findAllByOwner = jest.fn();
}

export class MockAuthorizationsService {
  findPendingByDid = jest.fn();
  findIssuedByDid = jest.fn();
  findOneByDid = jest.fn();
  accept = jest.fn();
  remove = jest.fn();
}

export class MockAccountsService {
  getAccountBalance = jest.fn();
  transferPolyx = jest.fn();
  getTransactionHistory = jest.fn();
  getPermissions = jest.fn();
  findOne = jest.fn();
  freezeSecondaryAccounts = jest.fn();
  unfreezeSecondaryAccounts = jest.fn();
  modifyPermissions = jest.fn();
  revokePermissions = jest.fn();
  getTreasuryAccount = jest.fn();
}

export class MockEventsService {
  createEvent = jest.fn();
  findOne = jest.fn();
}

export class MockSubscriptionsService {
  findAll = jest.fn();
  findOne = jest.fn();
  createSubscription = jest.fn();
  updateSubscription = jest.fn();
  batchMarkAsDone = jest.fn();
  batchBumpNonce = jest.fn();
}

export class MockNotificationsService {
  findOne = jest.fn();
  createNotifications = jest.fn();
  updateNotification = jest.fn();
}

export class MockHttpService {
  post = jest.fn();
}

export class MockScheduleService {
  addTimeout = jest.fn();
  addInterval = jest.fn();
}

export class MockIdentitiesService {
  findOne = jest.fn();
  findTrustingAssets = jest.fn();
  addSecondaryAccount = jest.fn();
  createMockCdd = jest.fn();
}

export class MockSettlementsService {
  findInstruction = jest.fn();
  createInstruction = jest.fn();
  affirmInstruction = jest.fn();
  rejectInstruction = jest.fn();
  findVenueDetails = jest.fn();
  findAffirmations = jest.fn();
  createVenue = jest.fn();
  modifyVenue = jest.fn();
  canTransfer = jest.fn();
  findPendingInstructionsByDid = jest.fn();
  findVenuesByOwner = jest.fn();
  rescheduleInstruction = jest.fn();
}

export class MockPortfoliosService {
  moveAssets = jest.fn();
  findAllByOwner = jest.fn();
  createPortfolio = jest.fn();
  deletePortfolio = jest.fn();
  getCustodiedPortfolios = jest.fn();
  findOne = jest.fn();
<<<<<<< HEAD
  createdAt = jest.fn();
=======
  setCustodian = jest.fn();
>>>>>>> 87fbef4d
}

export class MockOfferingsService {
  findInvestmentsByTicker = jest.fn();
  findAllByTicker = jest.fn();
}

export class MockCorporateActionsService {
  findDefaultConfigByTicker = jest.fn();
  updateDefaultConfigByTicker = jest.fn();
  findDistributionsByTicker = jest.fn();
  findDistribution = jest.fn();
  createDividendDistribution = jest.fn();
  remove = jest.fn();
  payDividends = jest.fn();
  claimDividends = jest.fn();
  linkDocuments = jest.fn();
  reclaimRemainingFunds = jest.fn();
  modifyCheckpoint = jest.fn();
}

export class MockCheckpointsService {
  findAllByTicker = jest.fn();
  findSchedulesByTicker = jest.fn();
  findScheduleById = jest.fn();
  createByTicker = jest.fn();
  createScheduleByTicker = jest.fn();
  getAssetBalance = jest.fn();
  getHolders = jest.fn();
  deleteScheduleByTicker = jest.fn();
  findOne = jest.fn();
}

export class MockAuthService {
  createApiKey = jest.fn();
  deleteApiKey = jest.fn();
  validateApiKey = jest.fn();
}

export class MockTrustedClaimIssuersService {
  find = jest.fn();
  set = jest.fn();
  add = jest.fn();
  remove = jest.fn();
}

export const mockAuthServiceProvider = {
  provide: AuthService,
  useValue: new MockAuthService(),
};

export const mockUserServiceProvider: ValueProvider<UsersService> = {
  provide: UsersService,
  useValue: createMock<UsersService>(),
};

export const mockTrustedClaimIssuersServiceProvider: ValueProvider<TrustedClaimIssuersService> = {
  provide: TrustedClaimIssuersService,
  useValue: createMock<TrustedClaimIssuersService>(),
};

export const mockMetadataServiceProvider: ValueProvider<MetadataService> = {
  provide: MetadataService,
  useValue: createMock<MetadataService>(),
};

export const mockSubsidyServiceProvider: ValueProvider<SubsidyService> = {
  provide: SubsidyService,
  useValue: createMock<SubsidyService>(),
};

/**
 * Given a set of key values to use as config, will wrap and return as a Nest "provider" for config
 */
export const makeMockConfigProvider = (config: Record<string, unknown>): ServiceProvider => {
  return {
    useValue: {
      get: (key: string): unknown => config[key],
      getOrThrow: (key: string): unknown => {
        const value = config[key];
        if (value) {
          return value;
        } else {
          throw new Error(`mock config error: "${key}" was not found`);
        }
      },
    },
    provide: ConfigService,
  };
};

export const mockNetworkServiceProvider: ValueProvider<NetworkService> = {
  provide: NetworkService,
  useValue: createMock<NetworkService>(),
};

export const mockClaimsServiceProvider: ValueProvider<ClaimsService> = {
  provide: ClaimsService,
  useValue: createMock<ClaimsService>(),
};<|MERGE_RESOLUTION|>--- conflicted
+++ resolved
@@ -156,11 +156,8 @@
   deletePortfolio = jest.fn();
   getCustodiedPortfolios = jest.fn();
   findOne = jest.fn();
-<<<<<<< HEAD
   createdAt = jest.fn();
-=======
   setCustodian = jest.fn();
->>>>>>> 87fbef4d
 }
 
 export class MockOfferingsService {
