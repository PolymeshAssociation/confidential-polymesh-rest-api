--- conflicted
+++ resolved
@@ -39,9 +39,7 @@
 export class MockAccountsService {
   getAccountBalance = jest.fn();
   transferPolyx = jest.fn();
-<<<<<<< HEAD
   getTransactionHistory = jest.fn();
-=======
 }
 
 export class MockEventsService {
@@ -71,5 +69,4 @@
 export class MockScheduleService {
   addTimeout = jest.fn();
   addInterval = jest.fn();
->>>>>>> 94ba8c41
 }