/* istanbul ignore file */
export class MockAssetService {
  findOne = jest.fn();
  findHolders = jest.fn();
  findDocuments = jest.fn();
  setDocuments = jest.fn();
  findAllByOwner = jest.fn();
  registerTicker = jest.fn();
  createAsset = jest.fn();
  issue = jest.fn();
<<<<<<< HEAD
  controllerTransfer = jest.fn();
=======
  freeze = jest.fn();
  unfreeze = jest.fn();
>>>>>>> e4dabb8c
}

export class MockComplianceService {
  setRequirements = jest.fn();
  findComplianceRequirements = jest.fn();
  findTrustedClaimIssuers = jest.fn();
}

export class MockSigningService {
  public getAddressByHandle = jest.fn();
}

export class MockTickerReservationsService {
  findOne = jest.fn();
  reserve = jest.fn();
  transferOwnership = jest.fn();
  extend = jest.fn();
  findAllByOwner = jest.fn();
}

export class MockAuthorizationsService {
  findPendingByDid = jest.fn();
  findIssuedByDid = jest.fn();
  findOne = jest.fn();
  accept = jest.fn();
  reject = jest.fn();
}

export class MockAccountsService {
  getAccountBalance = jest.fn();
  transferPolyx = jest.fn();
  getTransactionHistory = jest.fn();
}

export class MockEventsService {
  createEvent = jest.fn();
  findOne = jest.fn();
}

export class MockSubscriptionsService {
  findAll = jest.fn();
  findOne = jest.fn();
  createSubscription = jest.fn();
  updateSubscription = jest.fn();
  batchMarkAsDone = jest.fn();
  batchBumpNonce = jest.fn();
}

export class MockNotificationsService {
  findOne = jest.fn();
  createNotifications = jest.fn();
  updateNotification = jest.fn();
}

export class MockHttpService {
  post = jest.fn();
}

export class MockScheduleService {
  addTimeout = jest.fn();
  addInterval = jest.fn();
}<|MERGE_RESOLUTION|>--- conflicted
+++ resolved
@@ -1,4 +1,5 @@
 /* istanbul ignore file */
+
 export class MockAssetService {
   findOne = jest.fn();
   findHolders = jest.fn();
@@ -8,12 +9,9 @@
   registerTicker = jest.fn();
   createAsset = jest.fn();
   issue = jest.fn();
-<<<<<<< HEAD
-  controllerTransfer = jest.fn();
-=======
   freeze = jest.fn();
   unfreeze = jest.fn();
->>>>>>> e4dabb8c
+  controllerTransfer = jest.fn();
 }
 
 export class MockComplianceService {
