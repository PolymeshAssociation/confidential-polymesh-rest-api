/* istanbul ignore file */

import { createMock } from '@golevelup/ts-jest';
import { ValueProvider } from '@nestjs/common';
import { ConfigService } from '@nestjs/config';

import { AuthService } from '~/auth/auth.service';
import { ClaimsService } from '~/claims/claims.service';
import { ComplianceRequirementsService } from '~/compliance/compliance-requirements.service';
import { TrustedClaimIssuersService } from '~/compliance/trusted-claim-issuers.service';
import { DeveloperTestingService } from '~/developer-testing/developer-testing.service';
import { MetadataService } from '~/metadata/metadata.service';
import { NetworkService } from '~/network/network.service';
import { SubsidyService } from '~/subsidy/subsidy.service';
import { ServiceProvider } from '~/test-utils/types';
import { TransactionsService } from '~/transactions/transactions.service';
import { UsersService } from '~/users/users.service';

export class MockAssetService {
  findOne = jest.fn();
  findHolders = jest.fn();
  findDocuments = jest.fn();
  setDocuments = jest.fn();
  findAllByOwner = jest.fn();
  registerTicker = jest.fn();
  createAsset = jest.fn();
  issue = jest.fn();
  transferOwnership = jest.fn();
  redeem = jest.fn();
  freeze = jest.fn();
  unfreeze = jest.fn();
  controllerTransfer = jest.fn();
  getOperationHistory = jest.fn();
}

export class MockTransactionsService {
  submit = jest.fn();
  getSigningAccount = jest.fn();
}

export const mockTransactionsProvider = {
  provide: TransactionsService,
  useValue: new MockTransactionsService(),
};

export class MockComplianceRequirementsService {
  setRequirements = jest.fn();
  findComplianceRequirements = jest.fn();
  pauseRequirements = jest.fn();
  unpauseRequirements = jest.fn();
  deleteAll = jest.fn();
  deleteOne = jest.fn();
  add = jest.fn();
  modify = jest.fn();
}

export const mockComplianceRequirementsServiceProvider: ValueProvider<ComplianceRequirementsService> =
  {
    provide: ComplianceRequirementsService,
    useValue: createMock<ComplianceRequirementsService>(),
  };

export const mockDeveloperServiceProvider: ValueProvider<DeveloperTestingService> = {
  provide: DeveloperTestingService,
  useValue: createMock<DeveloperTestingService>(),
};

export class MockSigningService {
  public getAddressByHandle = jest.fn();
}

export class MockTickerReservationsService {
  findOne = jest.fn();
  reserve = jest.fn();
  transferOwnership = jest.fn();
  extend = jest.fn();
  findAllByOwner = jest.fn();
}

export class MockAuthorizationsService {
  findPendingByDid = jest.fn();
  findIssuedByDid = jest.fn();
  findOneByDid = jest.fn();
  accept = jest.fn();
  remove = jest.fn();
}

export class MockAccountsService {
  getAccountBalance = jest.fn();
  transferPolyx = jest.fn();
  getTransactionHistory = jest.fn();
  getPermissions = jest.fn();
  findOne = jest.fn();
  freezeSecondaryAccounts = jest.fn();
  unfreezeSecondaryAccounts = jest.fn();
  modifyPermissions = jest.fn();
  revokePermissions = jest.fn();
  getTreasuryAccount = jest.fn();
}

export class MockEventsService {
  createEvent = jest.fn();
  findOne = jest.fn();
}

export class MockSubscriptionsService {
  findAll = jest.fn();
  findOne = jest.fn();
  createSubscription = jest.fn();
  updateSubscription = jest.fn();
  batchMarkAsDone = jest.fn();
  batchBumpNonce = jest.fn();
}

export class MockNotificationsService {
  findOne = jest.fn();
  createNotifications = jest.fn();
  updateNotification = jest.fn();
}

export class MockHttpService {
  post = jest.fn();
}

export class MockScheduleService {
  addTimeout = jest.fn();
  addInterval = jest.fn();
}

export class MockIdentitiesService {
  findOne = jest.fn();
  findTrustingAssets = jest.fn();
  addSecondaryAccount = jest.fn();
  createMockCdd = jest.fn();
}

export class MockSettlementsService {
  findInstruction = jest.fn();
  createInstruction = jest.fn();
  affirmInstruction = jest.fn();
  rejectInstruction = jest.fn();
  findVenueDetails = jest.fn();
  findAffirmations = jest.fn();
  createVenue = jest.fn();
  modifyVenue = jest.fn();
  canTransfer = jest.fn();
  findPendingInstructionsByDid = jest.fn();
  findVenuesByOwner = jest.fn();
<<<<<<< HEAD
}

export class MockClaimsService {
  findIssuedByDid = jest.fn();
  findAssociatedByDid = jest.fn();
  findClaimScopesByDid = jest.fn();
=======
  rescheduleInstruction = jest.fn();
>>>>>>> 87fbef4d
}

export class MockPortfoliosService {
  moveAssets = jest.fn();
  findAllByOwner = jest.fn();
  createPortfolio = jest.fn();
  deletePortfolio = jest.fn();
  getCustodiedPortfolios = jest.fn();
  findOne = jest.fn();
  setCustodian = jest.fn();
}

export class MockOfferingsService {
  findInvestmentsByTicker = jest.fn();
  findAllByTicker = jest.fn();
}

export class MockCorporateActionsService {
  findDefaultConfigByTicker = jest.fn();
  updateDefaultConfigByTicker = jest.fn();
  findDistributionsByTicker = jest.fn();
  findDistribution = jest.fn();
  createDividendDistribution = jest.fn();
  remove = jest.fn();
  payDividends = jest.fn();
  claimDividends = jest.fn();
  linkDocuments = jest.fn();
  reclaimRemainingFunds = jest.fn();
  modifyCheckpoint = jest.fn();
}

export class MockCheckpointsService {
  findAllByTicker = jest.fn();
  findSchedulesByTicker = jest.fn();
  findScheduleById = jest.fn();
  createByTicker = jest.fn();
  createScheduleByTicker = jest.fn();
  getAssetBalance = jest.fn();
  getHolders = jest.fn();
  deleteScheduleByTicker = jest.fn();
  findOne = jest.fn();
}

export class MockAuthService {
  createApiKey = jest.fn();
  deleteApiKey = jest.fn();
  validateApiKey = jest.fn();
}

export class MockTrustedClaimIssuersService {
  find = jest.fn();
  set = jest.fn();
  add = jest.fn();
  remove = jest.fn();
}

export const mockAuthServiceProvider = {
  provide: AuthService,
  useValue: new MockAuthService(),
};

export const mockUserServiceProvider: ValueProvider<UsersService> = {
  provide: UsersService,
  useValue: createMock<UsersService>(),
};

export const mockTrustedClaimIssuersServiceProvider: ValueProvider<TrustedClaimIssuersService> = {
  provide: TrustedClaimIssuersService,
  useValue: createMock<TrustedClaimIssuersService>(),
};

export const mockMetadataServiceProvider: ValueProvider<MetadataService> = {
  provide: MetadataService,
  useValue: createMock<MetadataService>(),
};

export const mockSubsidyServiceProvider: ValueProvider<SubsidyService> = {
  provide: SubsidyService,
  useValue: createMock<SubsidyService>(),
};

/**
 * Given a set of key values to use as config, will wrap and return as a Nest "provider" for config
 */
export const makeMockConfigProvider = (config: Record<string, unknown>): ServiceProvider => {
  return {
    useValue: {
      get: (key: string): unknown => config[key],
      getOrThrow: (key: string): unknown => {
        const value = config[key];
        if (value) {
          return value;
        } else {
          throw new Error(`mock config error: "${key}" was not found`);
        }
      },
    },
    provide: ConfigService,
  };
};

export const mockNetworkServiceProvider: ValueProvider<NetworkService> = {
  provide: NetworkService,
  useValue: createMock<NetworkService>(),
};

export const mockClaimsServiceProvider: ValueProvider<ClaimsService> = {
  provide: ClaimsService,
  useValue: createMock<ClaimsService>(),
};<|MERGE_RESOLUTION|>--- conflicted
+++ resolved
@@ -146,16 +146,7 @@
   canTransfer = jest.fn();
   findPendingInstructionsByDid = jest.fn();
   findVenuesByOwner = jest.fn();
-<<<<<<< HEAD
-}
-
-export class MockClaimsService {
-  findIssuedByDid = jest.fn();
-  findAssociatedByDid = jest.fn();
-  findClaimScopesByDid = jest.fn();
-=======
   rescheduleInstruction = jest.fn();
->>>>>>> 87fbef4d
 }
 
 export class MockPortfoliosService {
