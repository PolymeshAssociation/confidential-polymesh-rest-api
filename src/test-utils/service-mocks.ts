/* istanbul ignore file */

import { createMock } from '@golevelup/ts-jest';
import { ValueProvider } from '@nestjs/common';
import { ConfigService } from '@nestjs/config';

import { AuthService } from '~/auth/auth.service';
import { ClaimsService } from '~/claims/claims.service';
import { ComplianceRequirementsService } from '~/compliance/compliance-requirements.service';
import { TrustedClaimIssuersService } from '~/compliance/trusted-claim-issuers.service';
import { DeveloperTestingService } from '~/developer-testing/developer-testing.service';
import { MetadataService } from '~/metadata/metadata.service';
import { NetworkService } from '~/network/network.service';
import { SubsidyService } from '~/subsidy/subsidy.service';
import { ServiceProvider } from '~/test-utils/types';
import { TransactionsService } from '~/transactions/transactions.service';
import { UsersService } from '~/users/users.service';

export class MockAssetService {
  findOne = jest.fn();
  findHolders = jest.fn();
  findDocuments = jest.fn();
  setDocuments = jest.fn();
  findAllByOwner = jest.fn();
  registerTicker = jest.fn();
  createAsset = jest.fn();
  issue = jest.fn();
  transferOwnership = jest.fn();
  redeem = jest.fn();
  freeze = jest.fn();
  unfreeze = jest.fn();
  controllerTransfer = jest.fn();
  getOperationHistory = jest.fn();
}

export class MockTransactionsService {
  submit = jest.fn();
  getSigningAccount = jest.fn();
}

export const mockTransactionsProvider = {
  provide: TransactionsService,
  useValue: new MockTransactionsService(),
};

export class MockComplianceRequirementsService {
  setRequirements = jest.fn();
  findComplianceRequirements = jest.fn();
  pauseRequirements = jest.fn();
  unpauseRequirements = jest.fn();
  deleteAll = jest.fn();
  deleteOne = jest.fn();
  add = jest.fn();
  modify = jest.fn();
}

export const mockComplianceRequirementsServiceProvider: ValueProvider<ComplianceRequirementsService> =
  {
    provide: ComplianceRequirementsService,
    useValue: createMock<ComplianceRequirementsService>(),
  };

export const mockDeveloperServiceProvider: ValueProvider<DeveloperTestingService> = {
  provide: DeveloperTestingService,
  useValue: createMock<DeveloperTestingService>(),
};

export class MockSigningService {
  public getAddressByHandle = jest.fn();
}

export class MockTickerReservationsService {
  findOne = jest.fn();
  reserve = jest.fn();
  transferOwnership = jest.fn();
  extend = jest.fn();
  findAllByOwner = jest.fn();
}

export class MockAuthorizationsService {
  findPendingByDid = jest.fn();
  findIssuedByDid = jest.fn();
  findOneByDid = jest.fn();
  accept = jest.fn();
  remove = jest.fn();
}

export class MockAccountsService {
  getAccountBalance = jest.fn();
  transferPolyx = jest.fn();
  getTransactionHistory = jest.fn();
  getPermissions = jest.fn();
  findOne = jest.fn();
  freezeSecondaryAccounts = jest.fn();
  unfreezeSecondaryAccounts = jest.fn();
  modifyPermissions = jest.fn();
  revokePermissions = jest.fn();
  getTreasuryAccount = jest.fn();
}

export class MockEventsService {
  createEvent = jest.fn();
  findOne = jest.fn();
}

export class MockSubscriptionsService {
  findAll = jest.fn();
  findOne = jest.fn();
  createSubscription = jest.fn();
  updateSubscription = jest.fn();
  batchMarkAsDone = jest.fn();
  batchBumpNonce = jest.fn();
}

export class MockNotificationsService {
  findOne = jest.fn();
  createNotifications = jest.fn();
  updateNotification = jest.fn();
}

export class MockHttpService {
  post = jest.fn();
}

export class MockScheduleService {
  addTimeout = jest.fn();
  addInterval = jest.fn();
}

export class MockIdentitiesService {
  findOne = jest.fn();
  findTrustingAssets = jest.fn();
  addSecondaryAccount = jest.fn();
  createMockCdd = jest.fn();
}

export class MockSettlementsService {
  findInstruction = jest.fn();
  createInstruction = jest.fn();
  affirmInstruction = jest.fn();
  rejectInstruction = jest.fn();
  findVenueDetails = jest.fn();
  findAffirmations = jest.fn();
  createVenue = jest.fn();
  modifyVenue = jest.fn();
  canTransfer = jest.fn();
  findPendingInstructionsByDid = jest.fn();
  findVenuesByOwner = jest.fn();
  withdrawAffirmation = jest.fn();
  rescheduleInstruction = jest.fn();
}

export class MockClaimsService {
  findIssuedByDid = jest.fn();
  findAssociatedByDid = jest.fn();
<<<<<<< HEAD
=======
  findCddClaimsByDid = jest.fn();
>>>>>>> ee42e217
}

export class MockPortfoliosService {
  moveAssets = jest.fn();
  findAllByOwner = jest.fn();
  createPortfolio = jest.fn();
  deletePortfolio = jest.fn();
  updatePortfolioName = jest.fn();
  getCustodiedPortfolios = jest.fn();
  findOne = jest.fn();
  setCustodian = jest.fn();
}

export class MockOfferingsService {
  findInvestmentsByTicker = jest.fn();
  findAllByTicker = jest.fn();
}

export class MockCorporateActionsService {
  findDefaultConfigByTicker = jest.fn();
  updateDefaultConfigByTicker = jest.fn();
  findDistributionsByTicker = jest.fn();
  findDistribution = jest.fn();
  createDividendDistribution = jest.fn();
  remove = jest.fn();
  payDividends = jest.fn();
  claimDividends = jest.fn();
  linkDocuments = jest.fn();
  reclaimRemainingFunds = jest.fn();
  modifyCheckpoint = jest.fn();
}

export class MockCheckpointsService {
  findAllByTicker = jest.fn();
  findSchedulesByTicker = jest.fn();
  findScheduleById = jest.fn();
  createByTicker = jest.fn();
  createScheduleByTicker = jest.fn();
  getAssetBalance = jest.fn();
  getHolders = jest.fn();
  deleteScheduleByTicker = jest.fn();
  findOne = jest.fn();
}

export class MockAuthService {
  createApiKey = jest.fn();
  deleteApiKey = jest.fn();
  validateApiKey = jest.fn();
}

export class MockTrustedClaimIssuersService {
  find = jest.fn();
  set = jest.fn();
  add = jest.fn();
  remove = jest.fn();
}

export const mockAuthServiceProvider = {
  provide: AuthService,
  useValue: new MockAuthService(),
};

export const mockUserServiceProvider: ValueProvider<UsersService> = {
  provide: UsersService,
  useValue: createMock<UsersService>(),
};

export const mockTrustedClaimIssuersServiceProvider: ValueProvider<TrustedClaimIssuersService> = {
  provide: TrustedClaimIssuersService,
  useValue: createMock<TrustedClaimIssuersService>(),
};

export const mockMetadataServiceProvider: ValueProvider<MetadataService> = {
  provide: MetadataService,
  useValue: createMock<MetadataService>(),
};

export const mockSubsidyServiceProvider: ValueProvider<SubsidyService> = {
  provide: SubsidyService,
  useValue: createMock<SubsidyService>(),
};

/**
 * Given a set of key values to use as config, will wrap and return as a Nest "provider" for config
 */
export const makeMockConfigProvider = (config: Record<string, unknown>): ServiceProvider => {
  return {
    useValue: {
      get: (key: string): unknown => config[key],
      getOrThrow: (key: string): unknown => {
        const value = config[key];
        if (value) {
          return value;
        } else {
          throw new Error(`mock config error: "${key}" was not found`);
        }
      },
    },
    provide: ConfigService,
  };
};

export const mockNetworkServiceProvider: ValueProvider<NetworkService> = {
  provide: NetworkService,
  useValue: createMock<NetworkService>(),
};

export const mockClaimsServiceProvider: ValueProvider<ClaimsService> = {
  provide: ClaimsService,
  useValue: createMock<ClaimsService>(),
};<|MERGE_RESOLUTION|>--- conflicted
+++ resolved
@@ -153,10 +153,7 @@
 export class MockClaimsService {
   findIssuedByDid = jest.fn();
   findAssociatedByDid = jest.fn();
-<<<<<<< HEAD
-=======
   findCddClaimsByDid = jest.fn();
->>>>>>> ee42e217
 }
 
 export class MockPortfoliosService {
