--- conflicted
+++ resolved
@@ -227,11 +227,7 @@
       };
 
       if (status === TransactionStatus.Succeeded) {
-<<<<<<< HEAD
         payload.result = 'placeholder'; // The SDK needs to support returning this (DA-407)
-=======
-        payload.result = 'placeholder'; // TODO @polymath-eric: use real result when we eliminate TQs
->>>>>>> c91dae65
       }
     }
 
